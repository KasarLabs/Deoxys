--- conflicted
+++ resolved
@@ -123,7 +123,6 @@
         self.name.as_ref().expect("Name was just set")
     }
 
-<<<<<<< HEAD
     pub fn get_config(&self) -> anyhow::Result<Arc<ChainConfig>> {
         let mut chain_config: ChainConfig = match &self.preset {
             Some(preset_name) => ChainConfig::from_preset(preset_name.as_str())?,
@@ -156,10 +155,8 @@
                );
         };
         Ok(Arc::new(chain_config))
-=======
     pub fn is_authority(&self) -> bool {
         self.authority || self.block_production_params.devnet
->>>>>>> f31bf57d
     }
 }
 
