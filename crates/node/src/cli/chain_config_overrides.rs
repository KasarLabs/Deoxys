--- conflicted
+++ resolved
@@ -64,25 +64,6 @@
     }
 }
 
-<<<<<<< HEAD
-impl From<OverridableChainConfig> for ChainConfig {
-    fn from(overridable: OverridableChainConfig) -> Self {
-        ChainConfig {
-            chain_name: overridable.chain_name,
-            chain_id: overridable.chain_id,
-            native_fee_token_address: overridable.native_fee_token_address,
-            parent_fee_token_address: overridable.parent_fee_token_address,
-            latest_protocol_version: overridable.latest_protocol_version,
-            block_time: overridable.block_time,
-            pending_block_update_time: overridable.pending_block_update_time,
-            execution_batch_size: overridable.execution_batch_size,
-            sequencer_address: overridable.sequencer_address,
-            max_nonce_for_validation_skip: overridable.max_nonce_for_validation_skip,
-            eth_core_contract_address: overridable.eth_core_contract_address,
-            versioned_constants: Default::default(),
-            bouncer_config: Default::default(),
-            eth_gps_statement_verifier: overridable.eth_gps_statement_verifier,
-=======
 impl ChainConfigOverrideParams {
     pub fn override_chain_config(&self, chain_config: ChainConfig) -> anyhow::Result<ChainConfig> {
         let mut chain_config_overrides = serde_yaml::to_value(ChainConfigOverridesInner::from(&chain_config))
@@ -112,7 +93,6 @@
                     bail!("Invalid chain config override key path: {}", key);
                 }
             }
->>>>>>> 66543dde
         }
 
         let chain_config_overrides: ChainConfigOverridesInner = serde_yaml::from_value(chain_config_overrides)
@@ -136,6 +116,7 @@
             max_nonce_for_validation_skip: chain_config_overrides.max_nonce_for_validation_skip,
             eth_core_contract_address: chain_config_overrides.eth_core_contract_address,
             versioned_constants,
+            eth_gps_statement_verifier: chain_config_overrides.eth_gps_statement_verifier,
         })
     }
 }