--- conflicted
+++ resolved
@@ -131,114 +131,6 @@
     pub restore_from_latest_backup: bool,
 }
 
-<<<<<<< HEAD
-pub fn run_node(mut cli: Cli) -> Result<()> {
-    #[cfg(feature = "tui")]
-    {
-        deoxys_tui::modify_substrate_sources();
-        if cli.run.tui {
-            std::thread::spawn(move || {
-                tokio::runtime::Runtime::new()
-                    .unwrap()
-                    .block_on(async { deoxys_tui::run("/tmp/deoxys").await.unwrap() });
-                std::process::exit(0)
-            });
-        }
-    }
-
-    // Assign a random pokemon name at each startup
-    cli.run.base.name.get_or_insert_with(|| {
-        tokio::runtime::Runtime::new().unwrap().block_on(mc_sync::utility::get_random_pokemon_name()).unwrap_or_else(
-            |e| {
-                log::warn!("Failed to get random pokemon name: {}", e);
-                "deoxys".to_string()
-            },
-        )
-    });
-
-    if cli.run.base.shared_params.dev {
-        override_dev_environment(&mut cli.run);
-    } else if cli.run.deoxys {
-        deoxys_environment(&mut cli.run);
-    }
-
-    // Defaulting `SealingMode` to `Manual` in order to fetch blocks from the network
-    cli.run.sealing = Some(Sealing::Manual);
-
-    // If --no-telemetry is not set, set the telemetry endpoints to starknodes.com
-    if !cli.run.base.telemetry_params.no_telemetry {
-        cli.run.base.telemetry_params.telemetry_endpoints = vec![("wss://starknodes.com/submit/".to_string(), 0)];
-    }
-
-    let runner = cli.create_runner(&cli.run.base)?;
-
-    // TODO: verify that the l1_endpoint is valid
-    let l1_endpoint = if let Some(url) = cli.run.l1_endpoint {
-        url
-    } else {
-        return Err(sc_cli::Error::Input(
-            "Missing required --l1-endpoint argument please reffer to https://deoxys-docs.kasar.io".to_string(),
-        ));
-    };
-
-    runner.run_node_until_exit(|config| async move {
-        let sealing = cli.run.sealing.map(Into::into).unwrap_or_default();
-        let starting_block = cli.run.starting_block;
-        let mut fetch_block_config = cli.run.network.block_fetch_config();
-        fetch_block_config.sound = cli.run.sound;
-        fetch_block_config.verify = !cli.run.disable_root;
-        fetch_block_config.api_key.clone_from(&cli.run.gateway_key);
-        fetch_block_config.sync_polling_interval =
-            if cli.run.no_sync_polling { None } else { Some(Duration::from_secs(cli.run.sync_polling_interval)) };
-        fetch_block_config.n_blocks_to_sync = cli.run.n_blocks_to_sync;
-        // unique set of static OnceCell configuration
-        set_config(&fetch_block_config);
-
-        let genesis_block = fetch_apply_genesis_block(fetch_block_config.clone()).await.unwrap();
-
-        service::new_full(
-            config,
-            sealing,
-            l1_endpoint,
-            fetch_block_config,
-            genesis_block,
-            starting_block,
-            cli.run.backup_every_n_blocks,
-            cli.run.backup_dir,
-            cli.run.restore_from_latest_backup,
-        )
-        .map_err(sc_cli::Error::Service)
-    })
-}
-
-fn override_dev_environment(cmd: &mut ExtendedRunCmd) {
-    // create a reproducible dev environment
-    // by disabling the default substrate `dev` behaviour
-    cmd.base.shared_params.dev = false;
-    cmd.base.shared_params.chain = Some("dev".to_string());
-
-    cmd.base.force_authoring = true;
-    cmd.base.alice = true;
-    cmd.base.tmp = true;
-
-    // we can't set `--rpc-cors=all`, so it needs to be set manually if we want to connect with external
-    // hosts
-    cmd.base.rpc_external = true;
-    cmd.base.rpc_methods = RpcMethods::Unsafe;
-}
-
-fn deoxys_environment(cmd: &mut ExtendedRunCmd) {
-    // Set the blockchain network to 'starknet'
-    cmd.base.shared_params.chain = Some("starknet".to_string());
-    cmd.base.shared_params.base_path.get_or_insert_with(|| PathBuf::from("/tmp/deoxys"));
-
-    // Define telemetry endpoints at starknodes.com
-    cmd.base.telemetry_params.telemetry_endpoints = vec![("wss://starknodes.com/submit/".to_string(), 0)];
-
-    // Enables manual sealing for custom block production
-    cmd.base.no_grandpa = true;
-    cmd.sealing = Some(Sealing::Manual);
-=======
 pub fn run_node(mut cli: Cli) -> anyhow::Result<()> {
     // #[cfg(feature = "tui")]
     // {
@@ -306,5 +198,4 @@
 
     todo!()
     // Ok(())
->>>>>>> 244831c1
 }