--- conflicted
+++ resolved
@@ -38,7 +38,6 @@
         let db_metrics = DbMetrics::register(&metrics_handle)?;
         let fetch_config = config.block_fetch_config(chain_config.chain_id.clone(), network);
 
-<<<<<<< HEAD
         let eth_client = if !config.sync_l1_disabled {
             if let Some(l1_endpoint) = &config.l1_endpoint {
                 let core_address = Address::from_slice(chain_config.eth_core_contract_address.as_bytes());
@@ -57,8 +56,6 @@
             None
         };
 
-=======
->>>>>>> 0c41000c
         Ok(Self {
             db_backend: Arc::clone(db.backend()),
             fetch_config,
