--- conflicted
+++ resolved
@@ -10,13 +10,10 @@
 
 use anyhow::Context;
 use clap::Parser;
-<<<<<<< HEAD
-=======
 use mc_block_import::BlockImporter;
 mod cli;
 mod service;
 mod util;
->>>>>>> f31bf57d
 
 use mc_db::DatabaseService;
 use mc_mempool::{GasPriceProvider, L1DataProvider, Mempool};
