--- conflicted
+++ resolved
@@ -9,16 +9,12 @@
 
 use anyhow::Context;
 use clap::Parser;
-<<<<<<< HEAD
 use extensions::madara_exexs;
 use mc_block_import::BlockImporter;
-use mp_rpc::Starknet;
+use mp_rpc::{AddTransactionProvider, Starknet};
 use std::sync::Arc;
 
-=======
 use cli::{NetworkType, RunCmd};
-use mc_block_import::BlockImporter;
->>>>>>> 68a60dd1
 use mc_db::DatabaseService;
 use mc_mempool::{GasPriceProvider, L1DataProvider, Mempool};
 use mc_metrics::MetricsService;
@@ -121,16 +117,21 @@
 
     // Block provider startup.
     // `rpc_add_txs_method_provider` is a trait object that tells the RPC task where to put the transactions when using the Write endpoints.
-    let (block_provider_service, starknet): (_, Arc<Starknet>) = match run_cmd.is_sequencer() {
+    let (block_provider_service, rpc_add_txs_method_provider): (_, Arc<dyn AddTransactionProvider>) = match run_cmd
+        .is_sequencer()
+    {
         // Block production service. (authority)
         true => {
             let mempool = Arc::new(Mempool::new(Arc::clone(db_service.backend()), Arc::clone(&l1_data_provider)));
             let mempool_provider = Arc::new(MempoolAddTxProvider::new(Arc::clone(&mempool)));
-            let starknet =
-                Arc::new(Starknet::new(Arc::clone(db_service.backend()), chain_config.clone(), mempool_provider));
+            let starknet = Arc::new(Starknet::new(
+                Arc::clone(db_service.backend()),
+                chain_config.clone(),
+                mempool_provider.clone(),
+            ));
 
             // Launch the ExEx manager for configured ExExs - if any.
-            let exex_manager = ExExLauncher::new(madara_exexs(), starknet.clone()).launch().await?;
+            let exex_manager = ExExLauncher::new(madara_exexs(), starknet).launch().await?;
 
             let block_production_service = BlockProductionService::new(
                 &run_cmd.block_production_params,
@@ -144,7 +145,7 @@
                 telemetry_service.new_handle(),
             )?;
 
-            (ServiceGroup::default().with(block_production_service), starknet)
+            (ServiceGroup::default().with(block_production_service), mempool_provider)
         }
         // Block sync service. (full node)
         false => {
@@ -162,11 +163,14 @@
                     .feeder_gateway(),
                 chain_config.chain_id.to_felt(),
             )));
-            let starknet =
-                Arc::new(Starknet::new(Arc::clone(db_service.backend()), chain_config.clone(), gateway_provider));
+            let starknet = Arc::new(Starknet::new(
+                Arc::clone(db_service.backend()),
+                chain_config.clone(),
+                gateway_provider.clone(),
+            ));
 
             // Launch the ExEx manager for configured ExExs - if any.
-            let exex_manager = ExExLauncher::new(madara_exexs(), starknet.clone()).launch().await?;
+            let exex_manager = ExExLauncher::new(madara_exexs(), starknet).launch().await?;
 
             // Feeder gateway sync service.
             let sync_service = SyncService::new(
@@ -183,14 +187,10 @@
             .await
             .context("Initializing sync service")?;
 
-<<<<<<< HEAD
-            (ServiceGroup::default().with(sync_service), starknet)
+            (ServiceGroup::default().with(sync_service), gateway_provider)
         }
     };
 
-    let rpc_service = RpcService::new(starknet, &run_cmd.rpc_params, prometheus_service.registry())
-        .context("Initializing rpc service")?;
-=======
     let rpc_service = RpcService::new(
         &run_cmd.rpc_params,
         &db_service,
@@ -199,7 +199,6 @@
         Arc::clone(&rpc_add_txs_method_provider),
     )
     .context("Initializing rpc service")?;
->>>>>>> 68a60dd1
 
     let gateway_service = GatewayService::new(&run_cmd.gateway_params, &db_service, rpc_add_txs_method_provider)
         .await
