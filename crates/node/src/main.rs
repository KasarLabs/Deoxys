--- conflicted
+++ resolved
@@ -105,11 +105,7 @@
 
                 (
                     ServiceGroup::default().with(block_production_service),
-<<<<<<< HEAD
-                    Arc::new(dc_rpc::providers::mempool::MempoolProvider::new(mempool)),
-=======
                     Arc::new(mc_rpc::mempool_provider::MempoolProvider::new(mempool)),
->>>>>>> 8b62f9a9
                 )
             }
             // Block sync service. (full node)
