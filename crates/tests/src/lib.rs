--- conflicted
+++ resolved
@@ -239,12 +239,9 @@
 
     let _ = env_logger::builder().is_test(true).try_init();
 
-<<<<<<< HEAD
-    let mut cmd_builder = MadaraCmdBuilder::new().args([
-=======
+
     let cmd_builder = MadaraCmdBuilder::new().args([
         "--full",
->>>>>>> 68a60dd1
         "--network",
         "sepolia",
         "--no-sync-polling",
@@ -253,7 +250,6 @@
         "--no-l1-sync",
         "--gas-price",
         "0",
-        "--full",
     ]);
 
     let mut node = cmd_builder.run();
