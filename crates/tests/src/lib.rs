//! End to end tests for madara.
#![cfg(test)]

mod rpc;
mod storage_proof;

use anyhow::bail;
use rstest::rstest;
use starknet_providers::Provider;
use starknet_providers::{jsonrpc::HttpTransport, JsonRpcClient, Url};
use std::ops::Range;
use std::sync::Mutex;
use std::{
    collections::HashMap,
    env,
    future::Future,
    path::{Path, PathBuf},
    process::{Child, Command, Output, Stdio},
    str::FromStr,
    time::Duration,
};
use tempfile::TempDir;

async fn wait_for_cond<F: Future<Output = Result<(), anyhow::Error>>>(
    mut cond: impl FnMut() -> F,
    duration: Duration,
    max_attempts: u32,
) {
    let mut attempt = 0;
    loop {
        let Err(err) = cond().await else {
            break;
        };

        attempt += 1;
<<<<<<< HEAD
        if attempt >= 180 {
=======
        if attempt >= max_attempts {
>>>>>>> 73691f40
            panic!("No answer from the node after {attempt} attempts: {:#}", err)
        }

        tokio::time::sleep(duration).await;
    }
}

pub struct MadaraCmd {
    process: Option<Child>,
    ready: bool,
    json_rpc: Option<JsonRpcClient<HttpTransport>>,
    rpc_url: Url,
    tempdir: TempDir,
    _port: MadaraPortNum,
}

impl MadaraCmd {
    pub fn wait_with_output(mut self) -> Output {
        self.process.take().unwrap().wait_with_output().unwrap()
    }

    pub fn json_rpc(&mut self) -> &JsonRpcClient<HttpTransport> {
        self.json_rpc.get_or_insert_with(|| JsonRpcClient::new(HttpTransport::new(self.rpc_url.clone())))
    }

    pub fn db_dir(&self) -> &Path {
        self.tempdir.path()
    }

    pub async fn wait_for_ready(&mut self) -> &mut Self {
        let endpoint = self.rpc_url.join("/health").unwrap();
        wait_for_cond(
            || async {
                let res = reqwest::get(endpoint.clone()).await?;
                res.error_for_status()?;
                anyhow::Ok(())
            },
<<<<<<< HEAD
            Duration::from_millis(1000),
=======
            Duration::from_secs(2),
            10,
>>>>>>> 73691f40
        )
        .await;
        self.ready = true;
        self
    }

    // TODO: replace this with `subscribeNewHeads`
    pub async fn wait_for_sync_to(&mut self, block_n: u64) -> &mut Self {
        let rpc = self.json_rpc();
        wait_for_cond(
            || async {
                match rpc.block_hash_and_number().await {
                    Ok(got) => {
                        tracing::info!("Received block number {} out of {block_n}", got.block_number);

                        if got.block_number < block_n {
                            bail!("got block_n {}, expected {block_n}", got.block_number);
                        }
                        anyhow::Ok(())
                    }
                    Err(err) => bail!(err),
                }
            },
<<<<<<< HEAD
            Duration::from_millis(1000),
=======
            Duration::from_secs(2),
            100,
>>>>>>> 73691f40
        )
        .await;
        self
    }
}

impl Drop for MadaraCmd {
    fn drop(&mut self) {
        let Some(mut child) = self.process.take() else { return };
        let kill = || {
            let mut kill = Command::new("kill").args(["-s", "TERM", &child.id().to_string()]).spawn()?;
            kill.wait()?;
            anyhow::Ok(())
        };
        if let Err(_err) = kill() {
            child.kill().unwrap()
        }
        child.wait().unwrap();
    }
}

// this really should use unix sockets, sad

const PORT_RANGE: Range<u16> = 19944..20000;

struct AvailablePorts<I: Iterator<Item = u16>> {
    to_reuse: Vec<u16>,
    next: I,
}

lazy_static::lazy_static! {
    static ref AVAILABLE_PORTS: Mutex<AvailablePorts<Range<u16>>> = Mutex::new(AvailablePorts { to_reuse: vec![], next: PORT_RANGE });
}

pub struct MadaraPortNum(pub u16);
impl Drop for MadaraPortNum {
    fn drop(&mut self) {
        let mut guard = AVAILABLE_PORTS.lock().expect("poisoned lock");
        guard.to_reuse.push(self.0);
    }
}

pub fn get_port() -> MadaraPortNum {
    let mut guard = AVAILABLE_PORTS.lock().expect("poisoned lock");
    if let Some(el) = guard.to_reuse.pop() {
        return MadaraPortNum(el);
    }
    let port = guard.next.next().expect("no more port to use");
    MadaraPortNum(port)
}

pub struct MadaraCmdBuilder {
    args: Vec<String>,
    env: HashMap<String, String>,
    tempdir: TempDir,
    port: MadaraPortNum,
}

impl Default for MadaraCmdBuilder {
    fn default() -> Self {
        Self::new()
    }
}

impl MadaraCmdBuilder {
    pub fn new() -> Self {
        Self {
            args: Default::default(),
            env: Default::default(),
            tempdir: TempDir::with_prefix("madara-test").unwrap(),
            port: get_port(),
        }
    }

    pub fn args(mut self, args: impl IntoIterator<Item = impl Into<String>>) -> Self {
        self.args = args.into_iter().map(Into::into).collect();
        self
    }

    pub fn env(mut self, env: impl IntoIterator<Item = (impl Into<String>, impl Into<String>)>) -> Self {
        self.env = env.into_iter().map(|(k, v)| (k.into(), v.into())).collect();
        self
    }

    pub fn run(self) -> MadaraCmd {
        let target_bin = env::var("COVERAGE_BIN").expect("env COVERAGE_BIN to be set by script");
        let target_bin = PathBuf::from_str(&target_bin).expect("COVERAGE_BIN to be a path");
        if !target_bin.exists() {
            panic!("No binary to run: {:?}", target_bin)
        }

        // This is an optional argument to sync faster from the FGW if gateway_key is set
        let gateway_key_arg = env::var("GATEWAY_KEY").ok().map(|gateway_key| ["--gateway-key".into(), gateway_key]);

        let process = Command::new(target_bin)
            .envs(self.env)
            .args(
                self.args
                    .into_iter()
                    .chain([
                        "--base-path".into(),
                        format!("{}", self.tempdir.as_ref().display()),
                        "--rpc-port".into(),
                        format!("{}", self.port.0),
                    ])
                    .chain(gateway_key_arg.into_iter().flatten()),
            )
            .stdout(Stdio::piped())
            .spawn()
            .unwrap();

        MadaraCmd {
            process: Some(process),
            ready: false,
            json_rpc: None,
            rpc_url: Url::parse(&format!("http://127.0.0.1:{}/", self.port.0)).unwrap(),
            tempdir: self.tempdir,
            _port: self.port,
        }
    }
}

#[rstest]
fn madara_help_shows() {
    let _ = tracing_subscriber::fmt().with_test_writer().try_init();

    let output = MadaraCmdBuilder::new().args(["--help"]).run().wait_with_output();
    assert!(output.status.success());
    let stdout = String::from_utf8(output.stdout).unwrap();
    assert!(stdout.contains("Madara: High performance Starknet sequencer/full-node"), "stdout: {stdout}");
}

#[rstest]
#[tokio::test]
async fn madara_can_sync_a_few_blocks() {
    use starknet_core::types::BlockHashAndNumber;
    use starknet_types_core::felt::Felt;

    let _ = tracing_subscriber::fmt().with_test_writer().try_init();

    let cmd_builder = MadaraCmdBuilder::new().args([
        "--full",
        "--network",
        "sepolia",
        "--no-sync-polling",
        "--n-blocks-to-sync",
        "20",
        "--no-l1-sync",
        "--gas-price",
        "0",
    ]);

    let mut node = cmd_builder.run();
    node.wait_for_ready().await;
    node.wait_for_sync_to(19).await;

    assert_eq!(
        node.json_rpc().block_hash_and_number().await.unwrap(),
        BlockHashAndNumber {
            // https://sepolia.voyager.online/block/0x4177d1ba942a4ab94f86a476c06f0f9e02363ad410cdf177c54064788c9bcb5
            block_hash: Felt::from_hex_unchecked("0x4177d1ba942a4ab94f86a476c06f0f9e02363ad410cdf177c54064788c9bcb5"),
            block_number: 19
        }
    );
}<|MERGE_RESOLUTION|>--- conflicted
+++ resolved
@@ -33,11 +33,7 @@
         };
 
         attempt += 1;
-<<<<<<< HEAD
-        if attempt >= 180 {
-=======
         if attempt >= max_attempts {
->>>>>>> 73691f40
             panic!("No answer from the node after {attempt} attempts: {:#}", err)
         }
 
@@ -75,12 +71,8 @@
                 res.error_for_status()?;
                 anyhow::Ok(())
             },
-<<<<<<< HEAD
-            Duration::from_millis(1000),
-=======
             Duration::from_secs(2),
             10,
->>>>>>> 73691f40
         )
         .await;
         self.ready = true;
@@ -104,12 +96,8 @@
                     Err(err) => bail!(err),
                 }
             },
-<<<<<<< HEAD
-            Duration::from_millis(1000),
-=======
             Duration::from_secs(2),
             100,
->>>>>>> 73691f40
         )
         .await;
         self
