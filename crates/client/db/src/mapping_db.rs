use std::sync::Arc;

use mp_block::{BlockId, BlockTag, DeoxysBlock, DeoxysBlockInfo, DeoxysBlockInner};
use starknet_api::block::BlockHash;
use starknet_api::transaction::TransactionHash;
use starknet_core::types::PendingStateUpdate;

use crate::storage_handler::codec;
use crate::{Column, DatabaseExt, WriteBatchWithTransaction, DB};

#[derive(Debug, thiserror::Error)]
pub enum MappingDbError {
    #[error("rocksdb error: {0}")]
    RocksDBError(#[from] rocksdb::Error),
    #[error("db number format error")]
    NumberFormat,
    #[error("value codec error: {0}")]
    ParityCodec(#[from] parity_scale_codec::Error),
    #[error("value codec error: {0}")]
    Codec(#[from] codec::Error),
    #[error("value codec error: {0}")]
    Bincode(#[from] bincode::Error),
}

type Result<T, E = MappingDbError> = std::result::Result<T, E>;

/// Allow interaction with the mapping db
pub struct MappingDb {
    db: Arc<DB>,
}

#[derive(Debug, Clone)]
pub enum BlockStorageType {
    Pending,
    BlockN(u64),
}

const ROW_PENDING_INFO: &[u8] = b"pending_info";
const ROW_PENDING_STATE_UPDATE: &[u8] = b"pending_state_update";
const ROW_PENDING_INNER: &[u8] = b"pending";
const ROW_SYNC_TIP: &[u8] = b"sync_tip";
const ROW_L1_LAST_CONFIRMED_BLOCK: &[u8] = b"l1_last";

#[derive(Debug, Clone)]
pub struct TxStorageInfo {
    pub storage_type: BlockStorageType,
    pub tx_index: usize,
}

// TODO(error-handling): replace all of the else { return Ok(None) } with hard errors for
// inconsistent state.
impl MappingDb {
    /// Creates a new instance of the mapping database.
    pub(crate) fn new(db: Arc<DB>) -> Self {
        Self { db }
    }

    // DB read operations

    fn tx_hash_to_block_n(&self, tx_hash: &TransactionHash) -> Result<Option<u64>> {
        let col = self.db.get_column(Column::TxHashToBlockN);
        let res = self.db.get_cf(&col, codec::Encode::encode(tx_hash)?)?;
        let Some(res) = res else { return Ok(None) };
        let block_n = codec::Decode::decode(&res)?;
        Ok(Some(block_n))
    }

    fn block_hash_to_block_n(&self, block_hash: &BlockHash) -> Result<Option<u64>> {
        let col = self.db.get_column(Column::BlockHashToBlockN);
        let res = self.db.get_cf(&col, codec::Encode::encode(block_hash)?)?;
        let Some(res) = res else { return Ok(None) };
        let block_n = codec::Decode::decode(&res)?;
        Ok(Some(block_n))
    }

    fn get_block_info_from_block_n(&self, block_n: u64) -> Result<Option<DeoxysBlockInfo>> {
        let col = self.db.get_column(Column::BlockNToBlockInfo);
        let res = self.db.get_cf(&col, codec::Encode::encode(&block_n)?)?;
        let Some(res) = res else { return Ok(None) };
        let block = parity_scale_codec::Decode::decode(&mut res.as_ref())?;
        Ok(Some(block))
    }

    fn get_block_inner_from_block_n(&self, block_n: u64) -> Result<Option<DeoxysBlockInner>> {
        let col = self.db.get_column(Column::BlockNToBlockInner);
        let res = self.db.get_cf(&col, codec::Encode::encode(&block_n)?)?;
        let Some(res) = res else { return Ok(None) };
        let block = parity_scale_codec::Decode::decode(&mut res.as_ref())?;
        Ok(Some(block))
    }

    fn get_latest_block_n(&self) -> Result<Option<u64>> {
        let col = self.db.get_column(Column::BlockStorageMeta);
        let Some(res) = self.db.get_cf(&col, ROW_SYNC_TIP)? else { return Ok(None) };
        let res = codec::Decode::decode(&res)?;
        Ok(Some(res))
    }

    fn get_pending_block_info(&self) -> Result<Option<DeoxysBlockInfo>> {
        let col = self.db.get_column(Column::BlockStorageMeta);
        let Some(res) = self.db.get_cf(&col, ROW_PENDING_INFO)? else { return Ok(None) };
        let res = parity_scale_codec::Decode::decode(&mut res.as_ref())?;
        Ok(Some(res))
    }

    fn get_pending_block_inner(&self) -> Result<Option<DeoxysBlockInner>> {
        let col = self.db.get_column(Column::BlockStorageMeta);
        let Some(res) = self.db.get_cf(&col, ROW_PENDING_INNER)? else { return Ok(None) };
        let res = parity_scale_codec::Decode::decode(&mut res.as_ref())?;
        Ok(Some(res))
    }

    pub fn get_l1_last_confirmed_block(&self) -> Result<Option<u64>> {
        let col = self.db.get_column(Column::BlockStorageMeta);
        let Some(res) = self.db.get_cf(&col, ROW_L1_LAST_CONFIRMED_BLOCK)? else { return Ok(None) };
        let res = parity_scale_codec::Decode::decode(&mut res.as_ref())?;
        Ok(Some(res))
    }

    pub fn get_pending_block_state_update(&self) -> Result<Option<PendingStateUpdate>> {
        let col = self.db.get_column(Column::BlockStorageMeta);
        let Some(res) = self.db.get_cf(&col, ROW_PENDING_STATE_UPDATE)? else { return Ok(None) };
        let res = bincode::deserialize(&res)?;
        Ok(Some(res))
    }

    // DB write

    pub fn write_pending(
        &self,
        tx: &mut WriteBatchWithTransaction,
        block: &DeoxysBlock,
        state_update: &PendingStateUpdate,
    ) -> Result<()> {
        let col = self.db.get_column(Column::BlockStorageMeta);
        tx.put_cf(&col, ROW_PENDING_INFO, parity_scale_codec::Encode::encode(block.info()));
        tx.put_cf(&col, ROW_PENDING_INNER, parity_scale_codec::Encode::encode(block.inner()));
        tx.put_cf(&col, ROW_PENDING_STATE_UPDATE, bincode::serialize(&state_update)?);
        Ok(())
    }

    pub fn write_no_pending(&self, tx: &mut WriteBatchWithTransaction) -> Result<()> {
        let col = self.db.get_column(Column::BlockStorageMeta);
        tx.delete_cf(&col, ROW_PENDING_INFO);
        tx.delete_cf(&col, ROW_PENDING_INNER);
        tx.delete_cf(&col, ROW_PENDING_STATE_UPDATE);
        Ok(())
    }

<<<<<<< HEAD
        transaction.put_cf(&block_mapping_col, commitment.starknet_block_hash.encode(), substrate_hashes.encode());

        transaction.put_cf(&synced_mapping_col, commitment.block_hash.encode(), true.encode());

        for transaction_hash in commitment.starknet_transaction_hashes.iter() {
            transaction.put_cf(&transaction_mapping_col, transaction_hash.encode(), commitment.block_hash.encode());
        }

        transaction.put_cf(
            &starknet_tx_hashes_col,
            commitment.starknet_block_hash.encode(),
            commitment.starknet_transaction_hashes.encode(),
        );

        transaction.put_cf(
            &starknet_block_hashes_col,
            commitment.block_number.encode(),
            commitment.starknet_block_hash.encode(),
        );
        transaction.put_cf(
            &starknet_block_numbers_col,
            commitment.starknet_block_hash.encode(),
            commitment.block_number.encode(),
        );

        self.db.write(transaction)?;
=======
    pub fn write_last_confirmed_block(&self, tx: &mut WriteBatchWithTransaction, l1_last: u64) -> Result<()> {
        let col = self.db.get_column(Column::BlockStorageMeta);
        tx.put_cf(&col, ROW_L1_LAST_CONFIRMED_BLOCK, codec::Encode::encode(&l1_last)?);
        Ok(())
    }

    pub fn write_no_last_confirmed_block(&self, tx: &mut WriteBatchWithTransaction) -> Result<()> {
        self.write_last_confirmed_block(tx, 0)
    }

    pub fn write_new_block(&self, tx: &mut WriteBatchWithTransaction, block: &DeoxysBlock) -> Result<()> {
        let tx_hash_to_block_n = self.db.get_column(Column::TxHashToBlockN);
        let block_hash_to_block_n = self.db.get_column(Column::BlockHashToBlockN);
        let block_n_to_block = self.db.get_column(Column::BlockNToBlockInfo);
        let meta = self.db.get_column(Column::BlockStorageMeta);

        let block_hash_encoded = codec::Encode::encode(block.block_hash())?;
        let block_n_encoded = codec::Encode::encode(&block.block_n())?;

        for hash in block.tx_hashes() {
            tx.put_cf(&tx_hash_to_block_n, codec::Encode::encode(hash)?, &block_n_encoded);
        }

        tx.put_cf(&block_hash_to_block_n, block_hash_encoded, &block_n_encoded);
        tx.put_cf(&block_n_to_block, &block_n_encoded, parity_scale_codec::Encode::encode(&block));
        tx.put_cf(&meta, ROW_SYNC_TIP, block_n_encoded);
>>>>>>> 244831c1

        self.write_no_pending(tx)
    }

    // Convenience functions

    fn id_to_storage_type(&self, id: &BlockId) -> Result<Option<BlockStorageType>> {
        match id {
            BlockId::Hash(felt) => {
                Ok(self.block_hash_to_block_n(&BlockHash::from(*felt))?.map(BlockStorageType::BlockN))
            }
            BlockId::Number(block_n) => Ok(Some(BlockStorageType::BlockN(*block_n))),
            BlockId::Tag(BlockTag::Latest) => Ok(self.get_latest_block_n()?.map(BlockStorageType::BlockN)),
            BlockId::Tag(BlockTag::Pending) => Ok(Some(BlockStorageType::Pending)),
        }
    }

    fn storage_to_info(&self, id: &BlockStorageType) -> Result<Option<DeoxysBlockInfo>> {
        match id {
            BlockStorageType::Pending => self.get_pending_block_info(),
            BlockStorageType::BlockN(block_n) => self.get_block_info_from_block_n(*block_n),
        }
    }

    fn storage_to_inner(&self, id: &BlockStorageType) -> Result<Option<DeoxysBlockInner>> {
        match id {
            BlockStorageType::Pending => self.get_pending_block_inner(),
            BlockStorageType::BlockN(block_n) => self.get_block_inner_from_block_n(*block_n),
        }
    }

    // BlockId

    pub fn get_block_n(&self, id: &BlockId) -> Result<Option<u64>> {
        let Some(ty) = self.id_to_storage_type(id)? else { return Ok(None) };
        match &ty {
            BlockStorageType::BlockN(block_id) => Ok(Some(*block_id)),
            BlockStorageType::Pending => Ok(self.storage_to_info(&ty)?.map(|e| e.block_n())),
        }
    }

    pub fn get_block_hash(&self, id: &BlockId) -> Result<Option<BlockHash>> {
        match id {
            BlockId::Hash(felt) => Ok(Some(BlockHash::from(*felt))),
            _ => Ok(self.get_block_info(id)?.map(|info| *info.block_hash())),
        }
    }

    pub fn get_block_info(&self, id: &BlockId) -> Result<Option<DeoxysBlockInfo>> {
        let Some(ty) = self.id_to_storage_type(id)? else { return Ok(None) };
        self.storage_to_info(&ty)
    }

    pub fn get_block_inner(&self, id: &BlockId) -> Result<Option<DeoxysBlockInner>> {
        let Some(ty) = self.id_to_storage_type(id)? else { return Ok(None) };
        self.storage_to_inner(&ty)
    }

    pub fn get_block(&self, id: &BlockId) -> Result<Option<DeoxysBlock>> {
        let Some(ty) = self.id_to_storage_type(id)? else { return Ok(None) };
        let Some(info) = self.storage_to_info(&ty)? else { return Ok(None) };
        let Some(inner) = self.storage_to_inner(&ty)? else { return Ok(None) };
        Ok(Some(DeoxysBlock::new(info, inner)))
    }

    // Tx hashes and tx status

    /// Returns the index of the tx.
    pub fn find_tx_hash_block_info(
        &self,
        tx_hash: &TransactionHash,
    ) -> Result<Option<(DeoxysBlockInfo, TxStorageInfo)>> {
        match self.tx_hash_to_block_n(tx_hash)? {
            Some(block_n) => {
                let Some(info) = self.get_block_info_from_block_n(block_n)? else { return Ok(None) };
                let Some(tx_index) = info.tx_hashes().iter().position(|a| a == tx_hash) else { return Ok(None) };
                Ok(Some((info, TxStorageInfo { storage_type: BlockStorageType::BlockN(block_n), tx_index })))
            }
            None => {
                let Some(info) = self.get_pending_block_info()? else { return Ok(None) };
                let Some(tx_index) = info.tx_hashes().iter().position(|a| a == tx_hash) else { return Ok(None) };
                Ok(Some((info, TxStorageInfo { storage_type: BlockStorageType::Pending, tx_index })))
            }
        }
    }

    /// Returns the index of the tx.
    pub fn find_tx_hash_block(&self, tx_hash: &TransactionHash) -> Result<Option<(DeoxysBlock, TxStorageInfo)>> {
        match self.tx_hash_to_block_n(tx_hash)? {
            Some(block_n) => {
                let Some(info) = self.get_pending_block_info()? else { return Ok(None) };
                let Some(tx_index) = info.tx_hashes().iter().position(|a| a == tx_hash) else { return Ok(None) };
                let Some(inner) = self.get_pending_block_inner()? else { return Ok(None) };
                Ok(Some((
                    DeoxysBlock::new(info, inner),
                    TxStorageInfo { storage_type: BlockStorageType::BlockN(block_n), tx_index },
                )))
            }
            None => {
                let Some(info) = self.get_pending_block_info()? else { return Ok(None) };
                let Some(tx_index) = info.tx_hashes().iter().position(|a| a == tx_hash) else { return Ok(None) };
                let Some(inner) = self.get_pending_block_inner()? else { return Ok(None) };
                Ok(Some((
                    DeoxysBlock::new(info, inner),
                    TxStorageInfo { storage_type: BlockStorageType::Pending, tx_index },
                )))
            }
        }
    }

    // pub fn get_tx_status(&self, tx_info: &TxStorageInfo) {

    // }

    // pub fn get_block_n_from_tx_hash(&self, tx_hash: &TransactionHash) -> Result<Option<u64>> {
    //     let Some(block_n) = self.tx_hash_to_block_n(tx_hash)? else { return Ok(None) };
    //     Ok(Some(block_n))
    // }

    // pub fn get_block_info_from_tx_hash(&self, tx_hash: &TransactionHash) ->
    // Result<Option<DeoxysBlockInfo>> {     let Some(block_n) = self.tx_hash_to_block_n(tx_hash)?
    // else { return Ok(None) };     let Some(block_info) =
    // self.get_block_info_from_block_n(block_n)? else { return Ok(None) };     Ok(Some(block_info))
    // }

    // pub fn get_block_inner_from_tx_hash(&self, tx_hash: &TransactionHash) ->
    // Result<Option<DeoxysBlockInner>> {     let Some(block_n) = self.tx_hash_to_block_n(tx_hash)?
    // else { return Ok(None) };     let Some(block_inner) =
    // self.get_block_inner_from_block_n(block_n)? else { return Ok(None) };
    //     Ok(Some(block_inner))
    // }

    // pub fn get_block_from_tx_hash(&self, tx_hash: &TransactionHash) -> Result<Option<DeoxysBlock>> {
    //     let Some(block_n) = self.tx_hash_to_block_n(tx_hash)? else { return Ok(None) };
    //     let Some(block_info) = self.get_block_info_from_block_n(block_n)? else { return Ok(None) };
    //     let Some(block_inner) = self.get_block_inner_from_block_n(block_n)? else { return Ok(None) };
    //     Ok(Some(DeoxysBlock::new(block_info, block_inner)))
    // }
}<|MERGE_RESOLUTION|>--- conflicted
+++ resolved
@@ -139,45 +139,58 @@
         Ok(())
     }
 
-    pub fn write_no_pending(&self, tx: &mut WriteBatchWithTransaction) -> Result<()> {
-        let col = self.db.get_column(Column::BlockStorageMeta);
-        tx.delete_cf(&col, ROW_PENDING_INFO);
-        tx.delete_cf(&col, ROW_PENDING_INNER);
-        tx.delete_cf(&col, ROW_PENDING_STATE_UPDATE);
-        Ok(())
-    }
-
-<<<<<<< HEAD
-        transaction.put_cf(&block_mapping_col, commitment.starknet_block_hash.encode(), substrate_hashes.encode());
-
-        transaction.put_cf(&synced_mapping_col, commitment.block_hash.encode(), true.encode());
+    /// Register that a Substate block has been seen and map it to the Statknet block it contains
+    pub fn write_hashes(&self, commitment: MappingCommitment<DBlockT>) -> Result<(), DbError> {
+        let synced_mapping_col = self.db.get_column(Column::SyncedMapping);
+        let block_mapping_col = self.db.get_column(Column::BlockMapping);
+        let transaction_mapping_col = self.db.get_column(Column::TransactionMapping);
+        let starknet_tx_hashes_col = self.db.get_column(Column::StarknetTransactionHashesMapping);
+        let starknet_block_hashes_col = self.db.get_column(Column::StarknetBlockHashesMapping);
+        let starknet_block_numbers_col = self.db.get_column(Column::StarknetBlockNumberMapping);
+
+        let mut transaction: WriteBatchWithTransaction<true> = Default::default();
+
+        let substrate_hashes = match self.substrate_block_hash(commitment.starknet_block_hash) {
+            Ok(Some(mut data)) => {
+                data.push(commitment.block_hash);
+                // log::warn!(
+                //     target: "fc-db",
+                //     "Possible equivocation at starknet block hash {} {:?}",
+                //     &commitment.starknet_block_hash,
+                //     &data
+                // );
+                data
+            }
+            _ => vec![commitment.block_hash],
+        };
+
+        transaction.put_cf(&block_mapping_col, &commitment.starknet_block_hash.encode(), &substrate_hashes.encode());
+
+        transaction.put_cf(&synced_mapping_col, &commitment.block_hash.encode(), &true.encode());
 
         for transaction_hash in commitment.starknet_transaction_hashes.iter() {
-            transaction.put_cf(&transaction_mapping_col, transaction_hash.encode(), commitment.block_hash.encode());
+            transaction.put_cf(&transaction_mapping_col, &transaction_hash.encode(), &commitment.block_hash.encode());
         }
 
         transaction.put_cf(
             &starknet_tx_hashes_col,
-            commitment.starknet_block_hash.encode(),
-            commitment.starknet_transaction_hashes.encode(),
+            &commitment.starknet_block_hash.encode(),
+            &commitment.starknet_transaction_hashes.encode(),
         );
 
         transaction.put_cf(
             &starknet_block_hashes_col,
-            commitment.block_number.encode(),
-            commitment.starknet_block_hash.encode(),
+            &commitment.block_number.encode(),
+            &commitment.starknet_block_hash.encode(),
         );
         transaction.put_cf(
             &starknet_block_numbers_col,
-            commitment.starknet_block_hash.encode(),
-            commitment.block_number.encode(),
+            &commitment.starknet_block_hash.encode(),
+            &commitment.block_number.encode(),
         );
 
         self.db.write(transaction)?;
-=======
-    pub fn write_last_confirmed_block(&self, tx: &mut WriteBatchWithTransaction, l1_last: u64) -> Result<()> {
-        let col = self.db.get_column(Column::BlockStorageMeta);
-        tx.put_cf(&col, ROW_L1_LAST_CONFIRMED_BLOCK, codec::Encode::encode(&l1_last)?);
+
         Ok(())
     }
 
@@ -201,7 +214,6 @@
         tx.put_cf(&block_hash_to_block_n, block_hash_encoded, &block_n_encoded);
         tx.put_cf(&block_n_to_block, &block_n_encoded, parity_scale_codec::Encode::encode(&block));
         tx.put_cf(&meta, ROW_SYNC_TIP, block_n_encoded);
->>>>>>> 244831c1
 
         self.write_no_pending(tx)
     }
