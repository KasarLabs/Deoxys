--- conflicted
+++ resolved
@@ -19,15 +19,11 @@
         let column = db.get_column(Column::BlockStateDiff);
         let block_number: u32 = block_number.try_into().map_err(|_| DeoxysStorageError::InvalidBlockNumber)?;
 
-<<<<<<< HEAD
+        let json_state_diff = serde_json::to_string(&state_diff).map_err(|_| DeoxysStorageError::StorageSerdeError)?;
+
         let mut write_opt = WriteOptions::default(); // todo move that in db
         write_opt.disable_wal(true);
-        db.put_cf_opt(&column, bincode::serialize(&block_number)?, bincode::serialize(&state_diff)?, &write_opt)
-=======
-        let json_state_diff = serde_json::to_string(&state_diff).map_err(|_| DeoxysStorageError::StorageSerdeError)?;
-
-        db.put_cf(&column, bincode::serialize(&block_number)?, bincode::serialize(&json_state_diff)?)
->>>>>>> 1130e9e4
+        db.put_cf(&column, bincode::serialize(&block_number)?, bincode::serialize(&json_state_diff)?, &write_opt)
             .map_err(|_| DeoxysStorageError::StorageInsertionError(StorageType::BlockStateDiff))
     }
 
