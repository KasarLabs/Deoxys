--- conflicted
+++ resolved
@@ -12,10 +12,7 @@
     BoundColumnFamily, ColumnFamilyDescriptor, DBCompressionType, DBWithThreadMode, Env, FlushOptions, MultiThreaded,
     Options, SliceTransform,
 };
-<<<<<<< HEAD
 use snapshots::Snapshots;
-=======
->>>>>>> b80fcab8
 use starknet_types_core::hash::{Pedersen, Poseidon, StarkHash};
 use std::path::{Path, PathBuf};
 use std::sync::{Arc, Mutex};
@@ -23,11 +20,10 @@
 use std::{fmt, fs};
 use tokio::sync::{mpsc, oneshot};
 
-<<<<<<< HEAD
 mod error;
-
-=======
->>>>>>> b80fcab8
+mod rocksdb_snapshot;
+mod snapshots;
+
 pub mod block_db;
 pub mod bonsai_db;
 pub mod class_db;
@@ -35,20 +31,13 @@
 pub mod db_block_id;
 pub mod db_metrics;
 pub mod devnet_db;
-mod error;
 pub mod l1_db;
-mod rocksdb_snapshot;
-mod snapshots;
 pub mod storage_updates;
 pub mod tests;
 
-<<<<<<< HEAD
 pub use bonsai_db::GlobalTrie;
 pub use bonsai_trie::{id::BasicId, MultiProof, ProofNode};
 pub use error::{BonsaiStorageError, MadaraStorageError, TrieType};
-=======
-pub use error::{MadaraStorageError, TrieType};
->>>>>>> b80fcab8
 pub type DB = DBWithThreadMode<MultiThreaded>;
 pub use rocksdb;
 pub type WriteBatchWithTransaction = rocksdb::WriteBatchWithTransaction<false>;
@@ -313,6 +302,13 @@
     }
 }
 
+#[derive(Debug, Default)]
+pub struct TrieLogConfig {
+    pub max_saved_trie_logs: usize,
+    pub max_saved_snapshots: usize,
+    pub snapshot_interval: u64,
+}
+
 /// Madara client database backend singleton.
 #[derive(Debug)]
 pub struct MadaraBackend {
@@ -322,6 +318,7 @@
     chain_config: Arc<ChainConfig>,
     db_metrics: DbMetrics,
     snapshots: Arc<Snapshots>,
+    trie_log_config: TrieLogConfig,
     #[cfg(feature = "testing")]
     _temp_dir: Option<tempfile::TempDir>,
 }
@@ -350,6 +347,7 @@
         restore_from_latest_backup: bool,
         chain_config: Arc<ChainConfig>,
         metrics_registry: &MetricsRegistry,
+        trie_log_config: TrieLogConfig,
     ) -> anyhow::Result<Self> {
         log::info!("💾 Opening database at: {}", base_path.display());
 
@@ -359,6 +357,7 @@
             restore_from_latest_backup,
             chain_config,
             metrics_registry,
+            trie_log_config,
         )
         .await?;
 
@@ -398,7 +397,7 @@
     pub fn open_for_testing(chain_config: Arc<ChainConfig>) -> Arc<MadaraBackend> {
         let temp_dir = tempfile::TempDir::with_prefix("madara-test").unwrap();
         let db = open_rocksdb(temp_dir.as_ref(), true).unwrap();
-        let snapshots = Arc::new(Snapshots::new(Arc::clone(&db), Some(16)));
+        let snapshots = Arc::new(Snapshots::new(Arc::clone(&db), Some(0)));
         Arc::new(Self {
             backup_handle: None,
             db,
@@ -406,6 +405,7 @@
             chain_config,
             db_metrics: DbMetrics::register(&MetricsRegistry::dummy()).unwrap(),
             snapshots,
+            trie_log_config: Default::default(),
             _temp_dir: Some(temp_dir),
         })
     }
@@ -417,6 +417,7 @@
         restore_from_latest_backup: bool,
         chain_config: Arc<ChainConfig>,
         metrics_registry: &MetricsRegistry,
+        trie_log_config: TrieLogConfig,
     ) -> Result<Arc<MadaraBackend>> {
         let db_path = db_config_dir.join("db");
 
@@ -442,7 +443,7 @@
         };
 
         let db = open_rocksdb(&db_path, true)?;
-        let snapshots = Arc::new(Snapshots::new(Arc::clone(&db), Some(16)));
+        let snapshots = Arc::new(Snapshots::new(Arc::clone(&db), Some(trie_log_config.max_saved_snapshots)));
 
         let backend = Arc::new(Self {
             db_metrics: DbMetrics::register(metrics_registry).context("Registering db metrics")?,
@@ -451,6 +452,7 @@
             last_flush_time: Default::default(),
             chain_config: Arc::clone(&chain_config),
             snapshots,
+            trie_log_config,
             #[cfg(feature = "testing")]
             _temp_dir: None,
         });
@@ -502,9 +504,9 @@
             // max_saved_trie_logs: Some(0),
             // max_saved_snapshots: Some(0),
             // snapshot_interval: u64::MAX,
-            max_saved_trie_logs: Some(128),
-            max_saved_snapshots: Some(16),
-            snapshot_interval: 8,
+            max_saved_trie_logs: Some(self.trie_log_config.max_saved_trie_logs),
+            max_saved_snapshots: Some(self.trie_log_config.max_saved_snapshots),
+            snapshot_interval: self.trie_log_config.snapshot_interval,
         };
 
         BonsaiStorage::new(
