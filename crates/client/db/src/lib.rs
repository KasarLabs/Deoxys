--- conflicted
+++ resolved
@@ -1,11 +1,7 @@
 //! Madara database
 
-<<<<<<< HEAD
-use anyhow::{Context, Result};
+use anyhow::Context;
 use block_db::get_latest_block_n;
-=======
-use anyhow::Context;
->>>>>>> 73691f40
 use bonsai_db::{BonsaiDb, DatabaseKeyMapping};
 use bonsai_trie::{BonsaiStorage, BonsaiStorageConfig};
 use db_metrics::DbMetrics;
@@ -355,12 +351,7 @@
         let snapshots = Arc::new(Snapshots::new(Arc::clone(&db), None, Some(0), 5));
         Arc::new(Self {
             backup_handle: None,
-<<<<<<< HEAD
             db,
-            last_flush_time: Default::default(),
-=======
-            db: open_rocksdb(temp_dir.as_ref()).unwrap(),
->>>>>>> 73691f40
             chain_config,
             db_metrics: DbMetrics::register().unwrap(),
             snapshots,
@@ -376,12 +367,8 @@
         backup_dir: Option<PathBuf>,
         restore_from_latest_backup: bool,
         chain_config: Arc<ChainConfig>,
-<<<<<<< HEAD
         trie_log_config: TrieLogConfig,
-    ) -> Result<Arc<MadaraBackend>> {
-=======
     ) -> anyhow::Result<Arc<MadaraBackend>> {
->>>>>>> 73691f40
         let db_path = db_config_dir.join("db");
 
         // when backups are enabled, a thread is spawned that owns the rocksdb BackupEngine (it is not thread safe) and it receives backup requests using a mpsc channel
