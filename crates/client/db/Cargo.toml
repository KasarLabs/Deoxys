--- conflicted
+++ resolved
@@ -37,11 +37,7 @@
 # Other
 anyhow.workspace = true
 bincode = { workspace = true }
-<<<<<<< HEAD
 librocksdb-sys = { workspace = true }
-log = { workspace = true, default-features = true }
-=======
->>>>>>> 1c054dc7
 rayon = { workspace = true }
 rocksdb.workspace = true
 serde = { workspace = true }
