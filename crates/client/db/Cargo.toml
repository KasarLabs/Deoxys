--- conflicted
+++ resolved
@@ -36,13 +36,6 @@
 serde = { workspace = true }
 tempfile = { workspace = true, optional = true }
 thiserror = { workspace = true }
-<<<<<<< HEAD
-tokio = { workspace = true }
-
-[features]
-default = []
-testing = ["tempfile"]
-=======
 tokio = { workspace = true, features = [
   "macros",
   "parking_lot",
@@ -55,4 +48,7 @@
 lazy_static = { workspace = true }
 dp-transactions = { workspace = true }
 dp-receipt = { workspace = true }
->>>>>>> 62cd8a94
+
+[features]
+default = []
+testing = ["tempfile"]