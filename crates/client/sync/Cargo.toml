--- conflicted
+++ resolved
@@ -53,13 +53,8 @@
 mp-block = { workspace = true }
 mp-convert = { workspace = true }
 mp-felt = { workspace = true }
-<<<<<<< HEAD
 mp-hashers = { workspace = true }
 mp-transactions = { workspace = true }
-=======
-mp-transactions = { workspace = true, features = ["client"] }
-mp-types = { workspace = true }
->>>>>>> 0af1466d
 num-traits = { workspace = true }
 rayon = { workspace = true }
 starknet-types-core = { workspace = true }
