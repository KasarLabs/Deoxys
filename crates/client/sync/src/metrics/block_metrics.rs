--- conflicted
+++ resolved
@@ -29,20 +29,12 @@
             l2_state_size: registry
                 .register(Gauge::new("madara_l2_state_size", "Gauge for node storage usage in GB")?)?,
             transaction_count: registry
-<<<<<<< HEAD
                 .register(Gauge::new("madara_transaction_count", "Gauge for madara transaction count")?)?,
             event_count: registry.register(Gauge::new("madara_event_count", "Gauge for madara event count")?)?,
-            l1_gas_price_wei: registry.register(Gauge::new("madara_l1_gas_price", "Gauge for madara L1 gas price")?)?,
+            l1_gas_price_wei: registry
+                .register(Gauge::new("madara_l1_block_gas_price", "Gauge for madara L1 gas price")?)?,
             l1_gas_price_strk: registry
-                .register(Gauge::new("madara_l1_gas_price_strk", "Gauge for madara L1 gas price in strk")?)?,
-=======
-                .register(Gauge::new("deoxys_transaction_count", "Gauge for deoxys transaction count")?)?,
-            event_count: registry.register(Gauge::new("deoxys_event_count", "Gauge for deoxys event count")?)?,
-            l1_gas_price_wei: registry
-                .register(Gauge::new("deoxys_l1_block_gas_price", "Gauge for deoxys L1 gas price")?)?,
-            l1_gas_price_strk: registry
-                .register(Gauge::new("deoxys_l1_block_gas_price_strk", "Gauge for deoxys L1 gas price in strk")?)?,
->>>>>>> db74dcd1
+                .register(Gauge::new("madara_l1_block_gas_price_strk", "Gauge for madara L1 gas price in strk")?)?,
         })
     }
 }