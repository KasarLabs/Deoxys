//! Utility functions for Deoxys.

use std::time::Instant;

use anyhow::{bail, Context};
use ethers::types::{I256, U256};
use rand::seq::SliceRandom;
use rand::thread_rng;
use reqwest::Client;
use serde_json::Value;
use starknet_api::hash::StarkFelt;
<<<<<<< HEAD
use thiserror::Error;

use crate::l1::{L1StateUpdate, LogStateUpdate};

use super::constant::L1_FREE_RPC_URLS;

// static CONFIG: OnceCell<FetchConfig> = OnceCell::new();

// /// this function needs to be called only once at the start of the program
// pub fn set_config(config: &FetchConfig) {
//     CONFIG.set(config.clone()).expect("CONFIG already initialized");
// }

// pub fn chain_id() -> FieldElement {
//     CONFIG.get().expect("CONFIG not initialized").chain_id
// }

// pub fn l1_core_address() -> mp_block::H160 {
//     CONFIG.get().expect("CONFIG not initialized").l1_core_address
// }

// pub fn gateway() -> Url {
//     CONFIG.get().expect("CONFIG not initialized").gateway.clone()
// }

// pub fn feeder_gateway() -> Url {
//     CONFIG.get().expect("CONFIG not initialized").feeder_gateway.clone()
// }

=======
use starknet_types_core::felt::Felt;

use crate::l1::{L1StateUpdate, LogStateUpdate};

>>>>>>> 698b3ec1
/// Returns a random Pokémon name.
pub async fn get_random_pokemon_name() -> Result<String, Box<dyn std::error::Error>> {
    let res = reqwest::get("https://pokeapi.co/api/v2/pokemon/?limit=1000").await?;
    let body = res.text().await?;
    let json: Value = serde_json::from_str(&body)?;

    let pokemon_array = json["results"].as_array().unwrap();
    let mut rng = thread_rng();
    let random_pokemon = pokemon_array.choose(&mut rng).unwrap();

    Ok(random_pokemon["name"].as_str().unwrap().to_string())
}

pub fn u256_to_starkfelt(u256: U256) -> anyhow::Result<StarkFelt> {
    let mut bytes = [0u8; 32];
    u256.to_big_endian(&mut bytes);
    StarkFelt::new(bytes).context("converting U256 to StarkFelt")
}

pub fn convert_log_state_update(log_state_update: LogStateUpdate) -> anyhow::Result<L1StateUpdate> {
    let block_number = if log_state_update.block_number >= I256::zero() {
        log_state_update.block_number.low_u64()
    } else {
        bail!("Block number is negative");
    };

    let global_root = u256_to_starkfelt(log_state_update.global_root)?;
    let block_hash = u256_to_starkfelt(log_state_update.block_hash)?;

    Ok(L1StateUpdate { block_number, global_root, block_hash })
}

<<<<<<< HEAD
#[derive(Error, Debug)]
pub enum RpcError {
    #[error("HTTP request failed for L1 Free RPC check")]
    HttpRequest(#[from] reqwest::Error),
    #[error("No suitable L1 Free RPC Url found")]
    NoSuitableUrl,
}

struct RpcChecker {
    client: Client,
    urls: &'static [&'static str],
    best_url: Option<&'static str>,
    best_latency: u128,
}

impl RpcChecker {
    fn new(urls: &'static [&'static str]) -> Self {
        RpcChecker { client: Client::new(), urls, best_url: None, best_latency: u128::MAX }
    }

    async fn l1_free_rpc_check(&self, url: &str) -> Result<u128, RpcError> {
        let start = Instant::now();
        let response = self.client.get(url).send().await?;
        if response.status().is_success() {
            Ok(start.elapsed().as_millis())
        } else {
            Ok(u128::MAX)
        }
    }

    async fn l1_free_rpc_best(&mut self) -> Result<&'static str, RpcError> {
        log::info!("🕐 Checking for the best available free L1 RPC urls since none has been provided");
        log::info!("⚠️ This should be for testing purposes only. We recommend providing your own L1 RPC endpoint.");
        for &url in self.urls.iter() {
            match self.l1_free_rpc_check(url).await {
                Ok(latency) if latency < self.best_latency => {
                    log::debug!("New best URL found: {} with latency {} ms", url, latency);
                    self.best_latency = latency;
                    self.best_url = Some(url);
                }
                Ok(latency) => {
                    log::debug!(
                        "URL {} has latency {} ms, which is not better than the current best {} ms",
                        url,
                        latency,
                        self.best_latency
                    );
                }
                Err(e) => {
                    log::debug!("Failed to check latency for URL {}: {:?}", url, e);
                }
            }
        }

        match self.best_url {
            Some(best_url) => {
                log::info!("🔗 Using best L1 free RPC url found: {}", best_url);
                Ok(best_url)
            }
            None => Err(RpcError::NoSuitableUrl),
        }
    }
}

pub async fn l1_free_rpc_get() -> Result<&'static str, RpcError> {
    let mut rpc_checker = RpcChecker::new(L1_FREE_RPC_URLS);
    rpc_checker.l1_free_rpc_best().await
=======
pub fn trim_hash(hash: &Felt) -> String {
    let hash_str = format!("{:#x}", hash);
    let hash_len = hash_str.len();

    let prefix = &hash_str[..6 + 2];
    let suffix = &hash_str[hash_len - 6..];

    format!("{}...{}", prefix, suffix)
>>>>>>> 698b3ec1
}<|MERGE_RESOLUTION|>--- conflicted
+++ resolved
@@ -9,42 +9,12 @@
 use reqwest::Client;
 use serde_json::Value;
 use starknet_api::hash::StarkFelt;
-<<<<<<< HEAD
+use starknet_types_core::felt::Felt;
 use thiserror::Error;
+use super::constant::L1_FREE_RPC_URLS;
 
 use crate::l1::{L1StateUpdate, LogStateUpdate};
 
-use super::constant::L1_FREE_RPC_URLS;
-
-// static CONFIG: OnceCell<FetchConfig> = OnceCell::new();
-
-// /// this function needs to be called only once at the start of the program
-// pub fn set_config(config: &FetchConfig) {
-//     CONFIG.set(config.clone()).expect("CONFIG already initialized");
-// }
-
-// pub fn chain_id() -> FieldElement {
-//     CONFIG.get().expect("CONFIG not initialized").chain_id
-// }
-
-// pub fn l1_core_address() -> mp_block::H160 {
-//     CONFIG.get().expect("CONFIG not initialized").l1_core_address
-// }
-
-// pub fn gateway() -> Url {
-//     CONFIG.get().expect("CONFIG not initialized").gateway.clone()
-// }
-
-// pub fn feeder_gateway() -> Url {
-//     CONFIG.get().expect("CONFIG not initialized").feeder_gateway.clone()
-// }
-
-=======
-use starknet_types_core::felt::Felt;
-
-use crate::l1::{L1StateUpdate, LogStateUpdate};
-
->>>>>>> 698b3ec1
 /// Returns a random Pokémon name.
 pub async fn get_random_pokemon_name() -> Result<String, Box<dyn std::error::Error>> {
     let res = reqwest::get("https://pokeapi.co/api/v2/pokemon/?limit=1000").await?;
@@ -77,7 +47,6 @@
     Ok(L1StateUpdate { block_number, global_root, block_hash })
 }
 
-<<<<<<< HEAD
 #[derive(Error, Debug)]
 pub enum RpcError {
     #[error("HTTP request failed for L1 Free RPC check")]
@@ -145,7 +114,8 @@
 pub async fn l1_free_rpc_get() -> Result<&'static str, RpcError> {
     let mut rpc_checker = RpcChecker::new(L1_FREE_RPC_URLS);
     rpc_checker.l1_free_rpc_best().await
-=======
+}
+
 pub fn trim_hash(hash: &Felt) -> String {
     let hash_str = format!("{:#x}", hash);
     let hash_len = hash_str.len();
@@ -154,5 +124,4 @@
     let suffix = &hash_str[hash_len - 6..];
 
     format!("{}...{}", prefix, suffix)
->>>>>>> 698b3ec1
 }