--- conflicted
+++ resolved
@@ -23,6 +23,8 @@
 };
 use starknet_providers::sequencer::models::{self as p, StateUpdate as StateUpdateProvider};
 
+use starknet_types_core::felt::Felt;
+
 use crate::commitments::calculate_tx_and_event_commitments;
 use crate::l2::L2SyncError;
 
@@ -44,21 +46,14 @@
         calculate_tx_and_event_commitments(&transactions, &events, chain_id.into(), block_number);
 
     // Provisory conversion while Starknet-api doesn't support the universal `Felt` type
-<<<<<<< HEAD
     let transaction_commitment = transaction_commitment.into_stark_felt();
     let event_commitment = event_commitment.into_stark_felt();
     let txs_hashes: Vec<StarkFelt> = txs_hashes.iter().map(|felt| (*felt).into_stark_felt()).collect();
-
-=======
-    let transaction_commitment = Felt252Wrapper::from(transaction_commitment).into();
-    let event_commitment = Felt252Wrapper::from(event_commitment).into();
-    let txs_hashes: Vec<StarkFelt> = txs_hashes.into_iter().map(Felt252Wrapper::from).map(Into::into).collect();
     if block_number == 524439 {
         for hash in &txs_hashes {
             println!("\"{}\"", hash);
         }
     }
->>>>>>> 0af1466d
     let protocol_version = starknet_version(&block.starknet_version);
     let l1_gas_price = resource_price(block.l1_gas_price, block.l1_data_gas_price);
     let l1_da_mode = l1_da_mode(block.l1_da_mode);
@@ -431,21 +426,6 @@
     }
 }
 
-<<<<<<< HEAD
-fn commitments(
-    transactions: &[starknet_api::transaction::Transaction],
-    events: &[starknet_api::transaction::Event],
-    block_number: u64,
-    chain_id: Felt,
-) -> ((Felt, Vec<Felt>), Felt) {
-    let ((commitment_tx, txs_hashes), commitment_event) =
-        calculate_tx_and_event_commitments(transactions, events, chain_id, block_number);
-
-    ((commitment_tx, txs_hashes), commitment_event)
-}
-
-=======
->>>>>>> 0af1466d
 fn felt(field_element: starknet_ff::FieldElement) -> starknet_api::hash::StarkFelt {
     starknet_api::hash::StarkFelt::new(field_element.to_bytes_be()).unwrap()
 }
