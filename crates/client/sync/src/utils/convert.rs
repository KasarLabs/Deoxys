//! Converts types from [`starknet_providers`] to deoxys's expected types.

use std::collections::HashMap;
use std::num::NonZeroU128;
use std::sync::Arc;

use blockifier::block::GasPrices;
use mp_block::{DeoxysBlock, DeoxysBlockInfo, DeoxysBlockInner};
use mp_felt::Felt252Wrapper;
use starknet_api::block::BlockHash;
use starknet_api::hash::StarkFelt;
use starknet_api::transaction::{
    DeclareTransaction, DeployAccountTransaction, DeployAccountTransactionV1, DeployTransaction, Event,
    InvokeTransaction, L1HandlerTransaction, Transaction, TransactionHash,
};
use starknet_core::types::{
    ContractStorageDiffItem, DeclaredClassItem, DeployedContractItem, NonceUpdate, PendingStateUpdate,
    ReplacedClassItem, StateDiff as StateDiffCore, StorageEntry,
};
use starknet_ff::FieldElement;
use starknet_providers::sequencer::models::state_update::{
    DeclaredContract, DeployedContract, StateDiff as StateDiffProvider, StorageDiff as StorageDiffProvider,
};
use starknet_providers::sequencer::models::{self as p, StateUpdate as StateUpdateProvider};

use crate::commitments::calculate_tx_and_event_commitments;
use crate::l2::L2SyncError;

/// Compute heavy, this should only be called in a rayon ctx
pub fn convert_block(block: p::Block, chain_id: StarkFelt) -> Result<DeoxysBlock, L2SyncError> {
    // converts starknet_provider transactions and events to mp_transactions and starknet_api events
    let transactions = transactions(block.transactions);
    let events = events(&block.transaction_receipts);
    let parent_block_hash = felt(block.parent_block_hash);
    let block_hash = block.block_hash.expect("no block hash provided");
    let block_number = block.block_number.expect("no block number provided");
    let block_timestamp = block.timestamp;
    let global_state_root = felt(block.state_root.expect("no state root provided"));
    let sequencer_address = block.sequencer_address.map_or(contract_address(FieldElement::ZERO), contract_address);
    let transaction_count = transactions.len() as u128;
    let event_count = events.len() as u128;

    let ((transaction_commitment, txs_hashes), event_commitment) =
        calculate_tx_and_event_commitments(&transactions, &events, chain_id.into(), block_number);

    // Provisory conversion while Starknet-api doesn't support the universal `Felt` type
    let transaction_commitment = Felt252Wrapper::from(transaction_commitment).into();
    let event_commitment = Felt252Wrapper::from(event_commitment).into();
    let txs_hashes: Vec<StarkFelt> = txs_hashes.into_iter().map(Felt252Wrapper::from).map(Into::into).collect();
<<<<<<< HEAD

    let protocol_version = block.starknet_version.unwrap_or_default();
=======
    if block_number == 524439 {
        for hash in &txs_hashes {
            println!("\"{}\"", hash);
        }
    }
    let protocol_version = starknet_version(&block.starknet_version);
>>>>>>> 0af1466d
    let l1_gas_price = resource_price(block.l1_gas_price, block.l1_data_gas_price);
    let l1_da_mode = l1_da_mode(block.l1_da_mode);
    let extra_data = Some(mp_block::U256::from_big_endian(&block_hash.to_bytes_be()));

    let header = mp_block::Header {
        parent_block_hash,
        block_number,
        block_timestamp,
        global_state_root,
        sequencer_address,
        transaction_count,
        transaction_commitment,
        event_count,
        event_commitment,
        protocol_version,
        l1_gas_price,
        l1_da_mode,
        extra_data,
    };

    let computed_block_hash: FieldElement = Felt252Wrapper::from(header.hash()).into();
    // mismatched block hash is allowed for blocks 1466..=2242
    if computed_block_hash != block_hash && !(1466..=2242).contains(&block_number) {
        return Err(L2SyncError::MismatchedBlockHash(block_number));
    }
    let ordered_events: Vec<mp_block::OrderedEvents> = block
        .transaction_receipts
        .iter()
        .enumerate()
        .filter(|(_, r)| !r.events.is_empty())
        .map(|(i, r)| mp_block::OrderedEvents::new(i as u128, r.events.iter().map(event).collect()))
        .collect();

    let block = DeoxysBlock::new(
        DeoxysBlockInfo::new(
            header,
            txs_hashes.into_iter().map(TransactionHash).collect(),
            BlockHash(felt(block_hash)),
        ),
        DeoxysBlockInner::new(transactions, ordered_events),
    );

    Ok(block)
}

fn transactions(txs: Vec<p::TransactionType>) -> Vec<Transaction> {
    txs.into_iter().map(transaction).collect()
}

fn transaction(transaction: p::TransactionType) -> Transaction {
    match transaction {
        p::TransactionType::Declare(tx) => Transaction::Declare(declare_transaction(tx)),
        p::TransactionType::Deploy(tx) => Transaction::Deploy(deploy_transaction(tx)),
        p::TransactionType::DeployAccount(tx) => Transaction::DeployAccount(deploy_account_transaction(tx)),
        p::TransactionType::InvokeFunction(tx) => Transaction::Invoke(invoke_transaction(tx)),
        p::TransactionType::L1Handler(tx) => Transaction::L1Handler(l1_handler_transaction(tx)),
    }
}

fn declare_transaction(tx: p::DeclareTransaction) -> DeclareTransaction {
    if tx.version == FieldElement::ZERO {
        DeclareTransaction::V0(starknet_api::transaction::DeclareTransactionV0V1 {
            max_fee: fee(tx.max_fee.expect("no max fee provided")),
            signature: signature(tx.signature),
            nonce: nonce(tx.nonce),
            class_hash: class_hash(tx.class_hash),
            sender_address: contract_address(tx.sender_address),
        })
    } else if tx.version == FieldElement::ONE {
        DeclareTransaction::V1(starknet_api::transaction::DeclareTransactionV0V1 {
            max_fee: fee(tx.max_fee.expect("no max fee provided")),
            signature: signature(tx.signature),
            nonce: nonce(tx.nonce),
            class_hash: class_hash(tx.class_hash),
            sender_address: contract_address(tx.sender_address),
        })
    } else if tx.version == FieldElement::TWO {
        DeclareTransaction::V2(starknet_api::transaction::DeclareTransactionV2 {
            max_fee: fee(tx.max_fee.expect("no max fee provided")),
            signature: signature(tx.signature),
            nonce: nonce(tx.nonce),
            class_hash: class_hash(tx.class_hash),
            compiled_class_hash: compiled_class_hash(tx.compiled_class_hash.expect("no compiled class hash provided")),
            sender_address: contract_address(tx.sender_address),
        })
    } else if tx.version == FieldElement::THREE {
        DeclareTransaction::V3(starknet_api::transaction::DeclareTransactionV3 {
            resource_bounds: resource_bounds(tx.resource_bounds.expect("no resource bounds provided")),
            tip: tip(tx.tip.expect("no tip provided")),
            signature: signature(tx.signature),
            nonce: nonce(tx.nonce),
            class_hash: class_hash(tx.class_hash),
            compiled_class_hash: compiled_class_hash(tx.compiled_class_hash.expect("no compiled class hash provided")),
            sender_address: contract_address(tx.sender_address),
            nonce_data_availability_mode: data_availability_mode(
                tx.nonce_data_availability_mode.expect("no nonce_data_availability_mode provided"),
            ),
            fee_data_availability_mode: data_availability_mode(
                tx.fee_data_availability_mode.expect("no fee_data_availability_mode provided"),
            ),
            paymaster_data: paymaster_data(tx.paymaster_data.expect("no paymaster_data provided")),
            account_deployment_data: account_deployment_data(
                tx.account_deployment_data.expect("no account_deployment_data provided"),
            ),
        })
    } else {
        panic!("declare transaction version not supported");
    }
}

fn deploy_transaction(tx: p::DeployTransaction) -> DeployTransaction {
    DeployTransaction {
        version: transaction_version(tx.version),
        class_hash: class_hash(tx.class_hash),
        contract_address_salt: contract_address_salt(tx.contract_address_salt),
        constructor_calldata: call_data(tx.constructor_calldata),
    }
}

fn deploy_account_transaction(tx: p::DeployAccountTransaction) -> DeployAccountTransaction {
    match deploy_account_transaction_version(&tx) {
        1 => DeployAccountTransaction::V1(DeployAccountTransactionV1 {
            max_fee: fee(tx.max_fee.expect("no max fee provided")),
            signature: signature(tx.signature),
            nonce: nonce(tx.nonce),
            class_hash: class_hash(tx.class_hash),
            contract_address_salt: contract_address_salt(tx.contract_address_salt),
            constructor_calldata: call_data(tx.constructor_calldata),
        }),

        3 => DeployAccountTransaction::V3(starknet_api::transaction::DeployAccountTransactionV3 {
            resource_bounds: resource_bounds(tx.resource_bounds.expect("no resource bounds provided")),
            tip: tip(tx.tip.expect("no tip provided")),
            signature: signature(tx.signature),
            nonce: nonce(tx.nonce),
            class_hash: class_hash(tx.class_hash),
            contract_address_salt: contract_address_salt(tx.contract_address_salt),
            constructor_calldata: call_data(tx.constructor_calldata),
            nonce_data_availability_mode: data_availability_mode(
                tx.nonce_data_availability_mode.expect("no nonce_data_availability_mode provided"),
            ),
            fee_data_availability_mode: data_availability_mode(
                tx.fee_data_availability_mode.expect("no fee_data_availability_mode provided"),
            ),
            paymaster_data: paymaster_data(tx.paymaster_data.expect("no paymaster_data provided")),
        }),

        _ => panic!("deploy account transaction version not supported"),
    }
}

// TODO: implement something better than this
fn deploy_account_transaction_version(tx: &p::DeployAccountTransaction) -> u8 {
    if tx.resource_bounds.is_some() {
        3
    } else {
        1
    }
}

fn invoke_transaction(tx: p::InvokeFunctionTransaction) -> InvokeTransaction {
    if tx.version == FieldElement::ZERO {
        InvokeTransaction::V0(starknet_api::transaction::InvokeTransactionV0 {
            max_fee: fee(tx.max_fee.expect("no max fee provided")),
            signature: signature(tx.signature),
            contract_address: contract_address(tx.sender_address),
            entry_point_selector: entry_point(tx.entry_point_selector.expect("no entry_point_selector provided")),
            calldata: call_data(tx.calldata),
        })
    } else if tx.version == FieldElement::ONE {
        InvokeTransaction::V1(starknet_api::transaction::InvokeTransactionV1 {
            max_fee: fee(tx.max_fee.expect("no max fee provided")),
            signature: signature(tx.signature),
            nonce: nonce(tx.nonce.expect("no nonce provided")),
            sender_address: contract_address(tx.sender_address),
            calldata: call_data(tx.calldata),
        })
    } else if tx.version == FieldElement::THREE {
        InvokeTransaction::V3(starknet_api::transaction::InvokeTransactionV3 {
            resource_bounds: resource_bounds(tx.resource_bounds.expect("no resource bounds provided")),
            tip: tip(tx.tip.expect("no tip provided")),
            signature: signature(tx.signature),
            nonce: nonce(tx.nonce.expect("no nonce provided")),
            sender_address: contract_address(tx.sender_address),
            calldata: call_data(tx.calldata),
            nonce_data_availability_mode: data_availability_mode(
                tx.nonce_data_availability_mode.expect("no nonce_data_availability_mode provided"),
            ),
            fee_data_availability_mode: data_availability_mode(
                tx.fee_data_availability_mode.expect("no fee_data_availability_mode provided"),
            ),
            paymaster_data: paymaster_data(tx.paymaster_data.expect("no paymaster_data provided")),
            account_deployment_data: account_deployment_data(
                tx.account_deployment_data.expect("no account_deployment_data provided"),
            ),
        })
    } else {
        panic!("invoke transaction version not supported");
    }
}

fn l1_handler_transaction(tx: p::L1HandlerTransaction) -> L1HandlerTransaction {
    L1HandlerTransaction {
        version: transaction_version(tx.version),
        nonce: nonce(tx.nonce.unwrap_or_default()), // TODO check when a L1Ha
        contract_address: contract_address(tx.contract_address),
        entry_point_selector: entry_point(tx.entry_point_selector),
        calldata: call_data(tx.calldata),
    }
}

fn fee(felt: starknet_ff::FieldElement) -> starknet_api::transaction::Fee {
    starknet_api::transaction::Fee(felt.try_into().expect("Value out of range for u128"))
}

fn signature(signature: Vec<starknet_ff::FieldElement>) -> starknet_api::transaction::TransactionSignature {
    starknet_api::transaction::TransactionSignature(signature.into_iter().map(felt).collect())
}

fn contract_address(address: starknet_ff::FieldElement) -> starknet_api::core::ContractAddress {
    starknet_api::core::ContractAddress(starknet_api::core::PatriciaKey(felt(address)))
}

fn entry_point(entry_point: starknet_ff::FieldElement) -> starknet_api::core::EntryPointSelector {
    starknet_api::core::EntryPointSelector(felt(entry_point))
}

fn call_data(call_data: Vec<starknet_ff::FieldElement>) -> starknet_api::transaction::Calldata {
    starknet_api::transaction::Calldata(Arc::new(call_data.into_iter().map(felt).collect()))
}

fn nonce(nonce: starknet_ff::FieldElement) -> starknet_api::core::Nonce {
    starknet_api::core::Nonce(felt(nonce))
}

fn class_hash(class_hash: starknet_ff::FieldElement) -> starknet_api::core::ClassHash {
    starknet_api::core::ClassHash(felt(class_hash))
}

fn compiled_class_hash(compiled_class_hash: starknet_ff::FieldElement) -> starknet_api::core::CompiledClassHash {
    starknet_api::core::CompiledClassHash(felt(compiled_class_hash))
}

fn contract_address_salt(
    contract_address_salt: starknet_ff::FieldElement,
) -> starknet_api::transaction::ContractAddressSalt {
    starknet_api::transaction::ContractAddressSalt(felt(contract_address_salt))
}

fn transaction_version(version: starknet_ff::FieldElement) -> starknet_api::transaction::TransactionVersion {
    starknet_api::transaction::TransactionVersion(felt(version))
}

fn resource_bounds(
    ressource_bounds: starknet_providers::sequencer::models::ResourceBoundsMapping,
) -> starknet_api::transaction::ResourceBoundsMapping {
    starknet_api::transaction::ResourceBoundsMapping::try_from(vec![
        (
            starknet_api::transaction::Resource::L1Gas,
            starknet_api::transaction::ResourceBounds {
                max_amount: ressource_bounds.l1_gas.max_amount,
                max_price_per_unit: ressource_bounds.l1_gas.max_price_per_unit,
            },
        ),
        (
            starknet_api::transaction::Resource::L2Gas,
            starknet_api::transaction::ResourceBounds {
                max_amount: ressource_bounds.l2_gas.max_amount,
                max_price_per_unit: ressource_bounds.l2_gas.max_price_per_unit,
            },
        ),
    ])
    .expect("Failed to convert resource bounds")
}

fn tip(tip: u64) -> starknet_api::transaction::Tip {
    starknet_api::transaction::Tip(tip)
}

fn data_availability_mode(
    mode: starknet_providers::sequencer::models::DataAvailabilityMode,
) -> starknet_api::data_availability::DataAvailabilityMode {
    match mode {
        starknet_providers::sequencer::models::DataAvailabilityMode::L1 => {
            starknet_api::data_availability::DataAvailabilityMode::L1
        }
        starknet_providers::sequencer::models::DataAvailabilityMode::L2 => {
            starknet_api::data_availability::DataAvailabilityMode::L2
        }
    }
}

fn paymaster_data(paymaster_data: Vec<FieldElement>) -> starknet_api::transaction::PaymasterData {
    starknet_api::transaction::PaymasterData(paymaster_data.into_iter().map(felt).collect())
}

fn account_deployment_data(
    account_deployment_data: Vec<FieldElement>,
) -> starknet_api::transaction::AccountDeploymentData {
    starknet_api::transaction::AccountDeploymentData(account_deployment_data.into_iter().map(felt).collect())
}

/// Converts the l1 gas price and l1 data gas price to a GasPrices struct, if the l1 gas price is
/// not 0. If the l1 gas price is 0, returns None.
/// The other prices are converted to NonZeroU128, with 0 being converted to 1.
fn resource_price(
    l1_gas_price: starknet_core::types::ResourcePrice,
    l1_data_gas_price: starknet_core::types::ResourcePrice,
) -> Option<GasPrices> {
    /// Converts a FieldElement to a NonZeroU128, with 0 being converted to 1.
    fn field_element_to_non_zero_u128(field_element: FieldElement) -> NonZeroU128 {
        let value: u128 = if field_element == FieldElement::ZERO {
            1
        } else {
            field_element.try_into().expect("FieldElement is more than u128")
        };
        NonZeroU128::new(value).expect("Failed to convert field_element to NonZeroU128")
    }

    if l1_gas_price.price_in_wei == FieldElement::ZERO {
        None
    } else {
        Some(GasPrices {
            eth_l1_gas_price: field_element_to_non_zero_u128(l1_gas_price.price_in_wei),
            strk_l1_gas_price: field_element_to_non_zero_u128(l1_gas_price.price_in_fri),
            eth_l1_data_gas_price: field_element_to_non_zero_u128(l1_data_gas_price.price_in_wei),
            strk_l1_data_gas_price: field_element_to_non_zero_u128(l1_data_gas_price.price_in_fri),
        })
    }
}

fn l1_da_mode(
    mode: starknet_core::types::L1DataAvailabilityMode,
) -> starknet_api::data_availability::L1DataAvailabilityMode {
    match mode {
        starknet_core::types::L1DataAvailabilityMode::Calldata => {
            starknet_api::data_availability::L1DataAvailabilityMode::Calldata
        }
        starknet_core::types::L1DataAvailabilityMode::Blob => {
            starknet_api::data_availability::L1DataAvailabilityMode::Blob
        }
    }
}

fn events(receipts: &[p::ConfirmedTransactionReceipt]) -> Vec<starknet_api::transaction::Event> {
    receipts.iter().flat_map(|r| &r.events).map(event).collect()
}

fn event(event: &p::Event) -> starknet_api::transaction::Event {
    use starknet_api::transaction::{EventContent, EventData, EventKey};

    Event {
        from_address: contract_address(event.from_address),
        content: EventContent {
            keys: event.keys.iter().copied().map(felt).map(EventKey).collect(),
            data: EventData(event.data.iter().copied().map(felt).collect()),
        },
    }
}

fn felt(field_element: starknet_ff::FieldElement) -> starknet_api::hash::StarkFelt {
    starknet_api::hash::StarkFelt::new(field_element.to_bytes_be()).unwrap()
}

pub fn state_update(state_update: StateUpdateProvider) -> PendingStateUpdate {
    let old_root = state_update.old_root;
    let state_diff = state_diff(state_update.state_diff);

    // StateUpdateCore { block_hash, old_root, new_root, state_diff }
    PendingStateUpdate { old_root, state_diff }
}

fn state_diff(state_diff: StateDiffProvider) -> StateDiffCore {
    let storage_diffs = storage_diffs(state_diff.storage_diffs);
    let deprecated_declared_classes = state_diff.old_declared_contracts;
    let declared_classes = declared_classes(state_diff.declared_classes);
    let deployed_contracts = deployed_contracts(state_diff.deployed_contracts);
    let replaced_classes = replaced_classes(state_diff.replaced_classes);
    let nonces = nonces(state_diff.nonces);

    StateDiffCore {
        storage_diffs,
        deprecated_declared_classes,
        declared_classes,
        deployed_contracts,
        replaced_classes,
        nonces,
    }
}

fn storage_diffs(storage_diffs: HashMap<FieldElement, Vec<StorageDiffProvider>>) -> Vec<ContractStorageDiffItem> {
    storage_diffs
        .into_iter()
        .map(|(address, entries)| ContractStorageDiffItem { address, storage_entries: storage_entries(entries) })
        .collect()
}

fn storage_entries(storage_entries: Vec<StorageDiffProvider>) -> Vec<StorageEntry> {
    storage_entries.into_iter().map(|StorageDiffProvider { key, value }| StorageEntry { key, value }).collect()
}

fn declared_classes(declared_classes: Vec<DeclaredContract>) -> Vec<DeclaredClassItem> {
    declared_classes
        .into_iter()
        .map(|DeclaredContract { class_hash, compiled_class_hash }| DeclaredClassItem {
            class_hash,
            compiled_class_hash,
        })
        .collect()
}

fn deployed_contracts(deplyed_contracts: Vec<DeployedContract>) -> Vec<DeployedContractItem> {
    deplyed_contracts
        .into_iter()
        .map(|DeployedContract { address, class_hash }| DeployedContractItem { address, class_hash })
        .collect()
}

fn replaced_classes(replaced_classes: Vec<DeployedContract>) -> Vec<ReplacedClassItem> {
    replaced_classes
        .into_iter()
        .map(|DeployedContract { address, class_hash }| ReplacedClassItem { contract_address: address, class_hash })
        .collect()
}

fn nonces(nonces: HashMap<FieldElement, FieldElement>) -> Vec<NonceUpdate> {
    // TODO: make sure the order is `contract_address` -> `nonce`
    // and not `nonce` -> `contract_address`
    nonces.into_iter().map(|(contract_address, nonce)| NonceUpdate { contract_address, nonce }).collect()
}<|MERGE_RESOLUTION|>--- conflicted
+++ resolved
@@ -47,17 +47,8 @@
     let transaction_commitment = Felt252Wrapper::from(transaction_commitment).into();
     let event_commitment = Felt252Wrapper::from(event_commitment).into();
     let txs_hashes: Vec<StarkFelt> = txs_hashes.into_iter().map(Felt252Wrapper::from).map(Into::into).collect();
-<<<<<<< HEAD
 
     let protocol_version = block.starknet_version.unwrap_or_default();
-=======
-    if block_number == 524439 {
-        for hash in &txs_hashes {
-            println!("\"{}\"", hash);
-        }
-    }
-    let protocol_version = starknet_version(&block.starknet_version);
->>>>>>> 0af1466d
     let l1_gas_price = resource_price(block.l1_gas_price, block.l1_data_gas_price);
     let l1_da_mode = l1_da_mode(block.l1_da_mode);
     let extra_data = Some(mp_block::U256::from_big_endian(&block_hash.to_bytes_be()));
