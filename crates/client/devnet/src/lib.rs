--- conflicted
+++ resolved
@@ -399,13 +399,7 @@
     }
 
     #[rstest]
-<<<<<<< HEAD
-    fn test_account_deploy(mut chain: DevnetForTesting) {
-=======
     fn test_account_deploy(_set_workdir: (), mut chain: DevnetForTesting) {
-        println!("{}", chain.contracts);
-
->>>>>>> 8be242a1
         let key = SigningKey::from_random();
         log::debug!("Secret Key : {:?}", key.secret_scalar());
 
