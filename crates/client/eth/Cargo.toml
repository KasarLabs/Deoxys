[package]
description = "This crate is responsible to handle l1 communication"
name = "dc-eth"
authors.workspace = true
edition.workspace = true
license.workspace = true
repository.workspace = true
version.workspace = true
homepage.workspace = true

[package.metadata.docs.rs]
targets = ["x86_64-unknown-linux-gnu"]

[dependencies]

# Deoxys
dc-db = { workspace = true }
dc-mempool = { workspace = true }
dc-metrics = { workspace = true }
dc-sync = { workspace = true }
dc-telemetry = { workspace = true }
dp-block = { workspace = true }
dp-convert = { workspace = true }
dp-transactions = { workspace = true }
dp-utils = { workspace = true }

# Starknet
starknet-types-core = { workspace = true }
starknet_api = { workspace = true }


# Other
alloy = { workspace = true, features = ["node-bindings"] }
anyhow = "1.0.75"
async-trait = "0.1.80"
bitvec = { workspace = true }
blockifier = { workspace = true }
bytes = "1.6.0"
futures = { workspace = true, default-features = true }
lazy_static = { workspace = true }
log = { workspace = true }
primitive-types = { workspace = true }
regex = "1.10.5"
serde = { workspace = true, default-features = true }
serde_json = "1"
thiserror.workspace = true
time = "0.3.36"
tokio = { workspace = true, features = [
  "macros",
  "parking_lot",
  "test-util",
  "signal",
] }
tracing = "0.1.40"
url = { workspace = true }

[dev-dependencies]
rstest = { workspace = true }
once_cell = { workspace = true }
tempfile = { workspace = true }
dotenv = { workspace = true }
prometheus = { workspace = true }
<<<<<<< HEAD
httpmock = { workspace = true }
=======
tracing-test = "0.2.5"
>>>>>>> 954f64a8
<|MERGE_RESOLUTION|>--- conflicted
+++ resolved
@@ -60,8 +60,5 @@
 tempfile = { workspace = true }
 dotenv = { workspace = true }
 prometheus = { workspace = true }
-<<<<<<< HEAD
 httpmock = { workspace = true }
-=======
-tracing-test = "0.2.5"
->>>>>>> 954f64a8
+tracing-test = "0.2.5"