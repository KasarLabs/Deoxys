[package]
description = "This crate is responsible to handle l1 communication"
name = "dc-eth"
authors.workspace = true
edition.workspace = true
license.workspace = true
repository.workspace = true
version.workspace = true
homepage.workspace = true

[package.metadata.docs.rs]
targets = ["x86_64-unknown-linux-gnu"]

[dependencies]

# Deoxys
dc-db = { workspace = true }
dc-metrics = { workspace = true }
dp-block = { workspace = true }
dp-convert = { workspace = true }
dp-transactions = { workspace = true }
dp-utils = { workspace = true }

# Starknet
starknet-types-core = { workspace = true }
starknet_api = { workspace = true }


# Other
alloy = { workspace = true, features = ["node-bindings"] }
anyhow = "1.0.75"
bitvec = { workspace = true }
<<<<<<< HEAD
blockifier = { workspace = true }
bytes = "1.6.0"
=======
>>>>>>> dd8d3251
futures = { workspace = true, default-features = true }
log = { workspace = true }
serde = { workspace = true, default-features = true }
serde_json = "1"
thiserror.workspace = true
tokio = { workspace = true, features = [
  "macros",
  "parking_lot",
  "test-util",
  "signal",
] }
tracing = "0.1.40"
url = { workspace = true }

[dev-dependencies]
rstest = { workspace = true }
once_cell = { workspace = true }
tempfile = { workspace = true }
dotenv = { workspace = true }
prometheus = { workspace = true }
tracing-test = "0.2.5"<|MERGE_RESOLUTION|>--- conflicted
+++ resolved
@@ -30,11 +30,8 @@
 alloy = { workspace = true, features = ["node-bindings"] }
 anyhow = "1.0.75"
 bitvec = { workspace = true }
-<<<<<<< HEAD
 blockifier = { workspace = true }
 bytes = "1.6.0"
-=======
->>>>>>> dd8d3251
 futures = { workspace = true, default-features = true }
 log = { workspace = true }
 serde = { workspace = true, default-features = true }
