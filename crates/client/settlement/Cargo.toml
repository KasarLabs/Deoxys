--- conflicted
+++ resolved
@@ -31,11 +31,7 @@
 sp-runtime = { workspace = true, default-features = true }
 
 # Starknet
-<<<<<<< HEAD
-=======
-mc-data-availability = { workspace = true, default-features = true }
 mc-db = { workspace = true, default-features = true }
->>>>>>> 36698fef
 mp-block = { workspace = true, default-features = true }
 mp-digest-log = { workspace = true, features = ["std"] }
 mp-felt = { workspace = true, default-features = true }
