//! The inner mempool does not perform validation, and is expected to be stored into a RwLock or Mutex.
//! This is the chokepoint for all insertions and popping, as such, we want to make it as fast as possible.
//! Insertion and popping should be O(log n).
//! We also really don't want to poison the lock by panicking.
//!
//! TODO: mempool size limits
//! TODO(perf): should we box the MempoolTransaction?

use crate::{clone_account_tx, contract_addr, nonce, tx_hash};
use blockifier::transaction::account_transaction::AccountTransaction;
use core::fmt;
use mp_class::ConvertedClass;
use mp_convert::FeltHexDisplay;
use starknet_api::{
    core::{ContractAddress, Nonce},
    transaction::TransactionHash,
};
use std::{
    cmp,
    collections::{btree_map, hash_map, BTreeMap, BTreeSet, HashMap},
    iter,
    time::SystemTime,
};

pub type ArrivedAtTimestamp = SystemTime;

pub struct MempoolTransaction {
    pub tx: AccountTransaction,
    pub arrived_at: ArrivedAtTimestamp,
    pub converted_class: Option<ConvertedClass>,
}

impl fmt::Debug for MempoolTransaction {
    fn fmt(&self, f: &mut fmt::Formatter<'_>) -> fmt::Result {
        f.debug_struct("MempoolTransaction")
            .field("tx_hash", &self.tx_hash().hex_display())
            .field("nonce", &self.nonce().hex_display())
            .field("contract_address", &self.contract_address().hex_display())
            .field("tx_type", &self.tx.tx_type())
            .field("arrived_at", &self.arrived_at)
            .finish()
    }
}

impl Clone for MempoolTransaction {
    fn clone(&self) -> Self {
        Self {
            tx: clone_account_tx(&self.tx),
            arrived_at: self.arrived_at,
            converted_class: self.converted_class.clone(),
        }
    }
}

impl MempoolTransaction {
    pub fn nonce(&self) -> Nonce {
        nonce(&self.tx)
    }
    pub fn contract_address(&self) -> ContractAddress {
        contract_addr(&self.tx)
    }
    pub fn tx_hash(&self) -> TransactionHash {
        tx_hash(&self.tx)
    }
}

#[derive(Debug)]
struct OrderMempoolTransactionByNonce(MempoolTransaction);

impl PartialEq for OrderMempoolTransactionByNonce {
    fn eq(&self, other: &Self) -> bool {
        self.cmp(other).is_eq()
    }
}
impl Eq for OrderMempoolTransactionByNonce {}
impl Ord for OrderMempoolTransactionByNonce {
    fn cmp(&self, other: &Self) -> cmp::Ordering {
        self.0.nonce().cmp(&other.0.nonce())
    }
}
impl PartialOrd for OrderMempoolTransactionByNonce {
    fn partial_cmp(&self, other: &Self) -> Option<cmp::Ordering> {
        Some(self.cmp(other))
    }
}

/// Invariants:
/// - front_nonce, front_arrived_at and front_tx_hash must match the front transaction timestamp.
/// - No nonce chain should ever be empty in the mempool.
#[derive(Debug)]
pub struct NonceChain {
    /// Use a BTreeMap to so that we can use the entry api.
    transactions: BTreeMap<OrderMempoolTransactionByNonce, ()>,
    front_arrived_at: ArrivedAtTimestamp,
    front_nonce: Nonce,
    #[cfg(debug_assertions)]
    front_tx_hash: TransactionHash,
}

#[derive(Eq, PartialEq, Debug)]
pub enum InsertedPosition {
    Front { former_head_arrived_at: ArrivedAtTimestamp },
    Other,
}

#[derive(Eq, PartialEq, Debug)]
pub enum ReplacedState {
    Replaced,
    NotReplaced,
}

#[derive(Eq, PartialEq, Debug)]
pub enum NonceChainNewState {
    Empty,
    NotEmpty,
}

impl NonceChain {
    pub fn new_with_first_tx(tx: MempoolTransaction) -> Self {
        Self {
            front_arrived_at: tx.arrived_at,
            #[cfg(debug_assertions)]
            front_tx_hash: tx.tx_hash(),
            front_nonce: tx.nonce(),
            transactions: iter::once((OrderMempoolTransactionByNonce(tx), ())).collect(),
        }
    }

    #[cfg(test)]
    pub fn check_invariants(&self) {
        assert!(!self.transactions.is_empty());
        let (front, _) = self.transactions.first_key_value().unwrap();
        assert_eq!(front.0.tx_hash(), self.front_tx_hash);
        assert_eq!(front.0.nonce(), self.front_nonce);
        assert_eq!(front.0.arrived_at, self.front_arrived_at);
    }

    /// Returns where in the chain it was inserted.
    /// When `force` is `true`, this function should never return any error.
    pub fn insert(
        &mut self,
        mempool_tx: MempoolTransaction,
        force: bool,
    ) -> Result<(InsertedPosition, ReplacedState), TxInsersionError> {
        let mempool_tx_arrived_at = mempool_tx.arrived_at;
        let mempool_tx_nonce = mempool_tx.nonce();
        let mempool_tx_hash = mempool_tx.tx_hash();

        let replaced = if force {
            if self.transactions.insert(OrderMempoolTransactionByNonce(mempool_tx), ()).is_some() {
                ReplacedState::Replaced
            } else {
                ReplacedState::NotReplaced
            }
        } else {
            match self.transactions.entry(OrderMempoolTransactionByNonce(mempool_tx)) {
                btree_map::Entry::Occupied(entry) => {
                    // duplicate nonce, either it's because the hash is duplicated or nonce conflict with another tx.
                    if entry.key().0.tx_hash() == mempool_tx_hash {
                        return Err(TxInsersionError::DuplicateTxn);
                    } else {
                        return Err(TxInsersionError::NonceConflict);
                    }
                }
                btree_map::Entry::Vacant(entry) => *entry.insert(()),
            }

            ReplacedState::NotReplaced
        };

        let position = if self.front_nonce >= mempool_tx_nonce {
            // We insrted at the front here
            let former_head_arrived_at = core::mem::replace(&mut self.front_arrived_at, mempool_tx_arrived_at);
            self.front_nonce = mempool_tx_nonce;
            #[cfg(debug_assertions)]
            {
                self.front_tx_hash = mempool_tx_hash;
            }
            InsertedPosition::Front { former_head_arrived_at }
        } else {
            InsertedPosition::Other
        };

        #[cfg(debug_assertions)] // unknown field `front_tx_hash` in release if debug_assert_eq is used
        assert_eq!(
            self.transactions.first_key_value().expect("Getting the first tx").0 .0.tx_hash(),
            self.front_tx_hash
        );

        Ok((position, replaced))
    }

    pub fn pop(&mut self) -> (MempoolTransaction, NonceChainNewState) {
        // TODO(perf): avoid double lookup
        let (tx, _) = self.transactions.pop_first().expect("Nonce chain should not be empty");
        if let Some((new_front, _)) = self.transactions.first_key_value() {
            self.front_arrived_at = new_front.0.arrived_at;
            #[cfg(debug_assertions)]
            {
                self.front_tx_hash = new_front.0.tx_hash();
            }
            self.front_nonce = new_front.0.nonce();
            (tx.0, NonceChainNewState::NotEmpty)
        } else {
            (tx.0, NonceChainNewState::Empty)
        }
    }
}

#[derive(Clone, Debug)]
struct AccountOrderedByTimestamp {
    contract_addr: ContractAddress,
    timestamp: ArrivedAtTimestamp,
}

impl PartialEq for AccountOrderedByTimestamp {
    fn eq(&self, other: &Self) -> bool {
        self.cmp(other).is_eq()
    }
}
impl Eq for AccountOrderedByTimestamp {}
impl Ord for AccountOrderedByTimestamp {
    fn cmp(&self, other: &Self) -> cmp::Ordering {
        // Important: Fallback on contract addr here.
        // There can be timestamp collisions.
        self.timestamp.cmp(&other.timestamp).then_with(|| self.contract_addr.cmp(&other.contract_addr))
    }
}
impl PartialOrd for AccountOrderedByTimestamp {
    fn partial_cmp(&self, other: &Self) -> Option<cmp::Ordering> {
        Some(self.cmp(other))
    }
}

/// This is used for quickly checking if the contract has been deployed for the same block it is invoked.
/// When force inserting transaction, it may happen that we run into a duplicate deploy_account transaction. Keep a count for that purpose.
#[derive(Debug, Clone, Default)]
struct DeployedContracts(HashMap<ContractAddress, u64>);
impl DeployedContracts {
    fn decrement(&mut self, address: ContractAddress) {
        match self.0.entry(address) {
            hash_map::Entry::Occupied(mut entry) => {
                *entry.get_mut() -= 1;
                if entry.get() == &0 {
                    entry.remove();
                }
            }
            hash_map::Entry::Vacant(_) => unreachable!("invariant violated"),
        }
    }
    fn increment(&mut self, address: ContractAddress) {
        *self.0.entry(address).or_insert(0) += 1
    }
    #[cfg(test)]
    fn is_empty(&self) -> bool {
        self.0.is_empty()
    }
    fn contains(&self, address: &ContractAddress) -> bool {
        self.0.contains_key(address)
    }
}

#[derive(Default, Debug)]
/// Invariants:
/// - Every nonce chain in `nonce_chains` should have a one to one match with `tx_queue`.
/// - Every [`AccountTransaction::DeployAccount`] transaction should have a one to one match with `deployed_contracts`.
/// - See [`NonceChain`] invariants.
pub struct MempoolInner {
    /// We have one nonce chain per contract address.
    nonce_chains: HashMap<ContractAddress, NonceChain>,
    /// FCFS queue.
    tx_queue: BTreeSet<AccountOrderedByTimestamp>,
    deployed_contracts: DeployedContracts,
}

#[derive(thiserror::Error, Debug, PartialEq, Eq)]
pub enum TxInsersionError {
    #[error("A transaction with this nonce already exists in the transaction pool")]
    NonceConflict,
    #[error("A transaction with this hash already exists in the transaction pool")]
    DuplicateTxn,
}

impl MempoolInner {
    #[cfg(test)]
    pub fn check_invariants(&self) {
        self.nonce_chains.values().for_each(NonceChain::check_invariants);
        let mut tx_queue = self.tx_queue.clone();
        for (k, v) in &self.nonce_chains {
            assert!(tx_queue.remove(&AccountOrderedByTimestamp { contract_addr: *k, timestamp: v.front_arrived_at }))
        }
        assert!(tx_queue.is_empty());
        let mut deployed_contracts = self.deployed_contracts.clone();
        for (contract, _) in self.nonce_chains.values().flat_map(|chain| &chain.transactions) {
            if let AccountTransaction::DeployAccount(tx) = &contract.0.tx {
                deployed_contracts.decrement(tx.contract_address)
            }
        }
        assert!(deployed_contracts.is_empty(), "remaining deployed_contracts: {deployed_contracts:?}");
    }

    /// When `force` is `true`, this function should never return any error.
    pub fn insert_tx(&mut self, mempool_tx: MempoolTransaction, force: bool) -> Result<(), TxInsersionError> {
        let contract_addr = mempool_tx.contract_address();
        let arrived_at = mempool_tx.arrived_at;
        let deployed_contract_address =
            if let AccountTransaction::DeployAccount(tx) = &mempool_tx.tx { Some(tx.contract_address) } else { None };

        let is_replaced = match self.nonce_chains.entry(contract_addr) {
            hash_map::Entry::Occupied(mut entry) => {
                // Handle nonce collision.
                let (position, is_replaced) = match entry.get_mut().insert(mempool_tx, force) {
                    Ok(position) => position,
                    Err(nonce_collision_or_duplicate_hash) => {
                        if force {
                            panic!("Force add should never error")
                        }
                        return Err(nonce_collision_or_duplicate_hash);
                    }
                };

                match position {
                    InsertedPosition::Front { former_head_arrived_at } => {
                        // If we inserted at the front, it has invalidated the tx queue. Update the tx queue.
                        let removed = self
                            .tx_queue
                            .remove(&AccountOrderedByTimestamp { contract_addr, timestamp: former_head_arrived_at });
                        debug_assert!(removed);
                        let inserted =
                            self.tx_queue.insert(AccountOrderedByTimestamp { contract_addr, timestamp: arrived_at });
                        debug_assert!(inserted);
                    }
                    InsertedPosition::Other => {
                        // No need to update the tx queue.
                    }
                }
                is_replaced
            }
            hash_map::Entry::Vacant(entry) => {
                // Insert the new nonce chain
                let nonce_chain = NonceChain::new_with_first_tx(mempool_tx);
                entry.insert(nonce_chain);

                // Also update the tx queue.
                let inserted = self.tx_queue.insert(AccountOrderedByTimestamp { contract_addr, timestamp: arrived_at });
                debug_assert!(inserted);

                ReplacedState::NotReplaced
            }
        };

        if is_replaced != ReplacedState::Replaced {
            if let Some(contract_address) = &deployed_contract_address {
                self.deployed_contracts.increment(*contract_address)
            }
        }

        Ok(())
    }

    pub fn has_deployed_contract(&self, addr: &ContractAddress) -> bool {
        self.deployed_contracts.contains(addr)
    }

    pub fn pop_next(&mut self) -> Option<MempoolTransaction> {
        // Pop tx queue.
        let tx_queue_account = self.tx_queue.pop_first()?; // Bubble up None if the mempool is empty.

        // Update nonce chain.
        let nonce_chain =
            self.nonce_chains.get_mut(&tx_queue_account.contract_addr).expect("Nonce chain does not match tx queue");
        let (mempool_tx, nonce_chain_new_state) = nonce_chain.pop();
        match nonce_chain_new_state {
            NonceChainNewState::Empty => {
                // Remove the nonce chain.
                let removed = self.nonce_chains.remove(&tx_queue_account.contract_addr);
                debug_assert!(removed.is_some());
            }
            NonceChainNewState::NotEmpty => {
                // Re-add to tx queue.
                let inserted = self.tx_queue.insert(AccountOrderedByTimestamp {
                    contract_addr: tx_queue_account.contract_addr,
                    timestamp: nonce_chain.front_arrived_at,
                });
                debug_assert!(inserted);
            }
        }

        // Update deployed contracts.
        if let AccountTransaction::DeployAccount(tx) = &mempool_tx.tx {
            self.deployed_contracts.decrement(tx.contract_address);
        }

        Some(mempool_tx)
    }

    pub fn pop_next_chunk(&mut self, dest: &mut impl Extend<MempoolTransaction>, n: usize) {
        dest.extend((0..n).map_while(|_| self.pop_next()))
    }

    pub fn re_add_txs(&mut self, txs: impl IntoIterator<Item = MempoolTransaction>) {
        for tx in txs {
            let force = true;
            self.insert_tx(tx, force).expect("Force insert tx should not error");
        }
    }
}

#[cfg(test)]
mod tests {
    use super::*;
    use blockifier::{
        execution::contract_class::ClassInfo,
        test_utils::{contracts::FeatureContract, CairoVersion},
        transaction::{transaction_execution::Transaction, transaction_types::TransactionType},
    };
    use mp_convert::ToFelt;
    use proptest::prelude::*;
    use proptest_derive::Arbitrary;
    use starknet_api::{
        core::{calculate_contract_address, ChainId},
        data_availability::DataAvailabilityMode,
        transaction::{
            ContractAddressSalt, DeclareTransactionV3, DeployAccountTransactionV3, InvokeTransactionV3, Resource,
            ResourceBounds, ResourceBoundsMapping, TransactionHasher, TransactionVersion,
        },
    };
    use starknet_types_core::felt::Felt;
    use std::{collections::HashSet, fmt, time::Duration};

    lazy_static::lazy_static! {
        static ref DUMMY_CLASS: ClassInfo = {
            let dummy_contract_class = FeatureContract::TestContract(CairoVersion::Cairo1);
            ClassInfo::new(&dummy_contract_class.get_class(), 100, 100).unwrap()
        };
    }

    struct Insert(MempoolTransaction, /* force */ bool);
    impl fmt::Debug for Insert {
        fn fmt(&self, f: &mut fmt::Formatter<'_>) -> fmt::Result {
            write!(
                f,
                "Insert(ty={:?},arrived_at={:?},tx_hash={:?},contract_address={:?},nonce={:?},force={:?})",
                self.0.tx.tx_type(),
                self.0.arrived_at,
                self.0.tx_hash(),
                self.0.contract_address(),
                self.0.nonce(),
                self.1,
            )
        }
    }
    impl Arbitrary for Insert {
        type Parameters = ();
        type Strategy = BoxedStrategy<Self>;

        fn arbitrary_with(_args: Self::Parameters) -> Self::Strategy {
            #[derive(Debug, Arbitrary)]
            enum TxTy {
                Declare,
                DeployAccount,
                InvokeFunction,
            }

            <(TxTy, u8, u8, u8, bool)>::arbitrary()
                .prop_map(|(ty, arrived_at, contract_address, nonce, force)| {
                    let arrived_at = SystemTime::UNIX_EPOCH + Duration::from_millis(arrived_at.into());
                    let contract_addr = ContractAddress::try_from(Felt::from(contract_address)).unwrap();
                    let nonce = Nonce(Felt::from(nonce));

                    let resource_bounds = ResourceBoundsMapping(
                        [
                            (Resource::L1Gas, ResourceBounds { max_amount: 5, max_price_per_unit: 5 }),
                            (Resource::L2Gas, ResourceBounds { max_amount: 5, max_price_per_unit: 5 }),
                        ]
                        .into(),
                    );

                    let tx = match ty {
                        TxTy::Declare => starknet_api::transaction::Transaction::Declare(
                            starknet_api::transaction::DeclareTransaction::V3(DeclareTransactionV3 {
                                resource_bounds,
                                tip: Default::default(),
                                signature: Default::default(),
                                nonce,
                                class_hash: Default::default(),
                                compiled_class_hash: Default::default(),
                                sender_address: contract_addr,
                                nonce_data_availability_mode: DataAvailabilityMode::L1,
                                fee_data_availability_mode: DataAvailabilityMode::L1,
                                paymaster_data: Default::default(),
                                account_deployment_data: Default::default(),
                            }),
                        ),
                        TxTy::DeployAccount => starknet_api::transaction::Transaction::DeployAccount(
                            starknet_api::transaction::DeployAccountTransaction::V3(DeployAccountTransactionV3 {
                                resource_bounds,
                                tip: Default::default(),
                                signature: Default::default(),
                                nonce,
                                class_hash: Default::default(),
                                nonce_data_availability_mode: DataAvailabilityMode::L1,
                                fee_data_availability_mode: DataAvailabilityMode::L1,
                                paymaster_data: Default::default(),
                                contract_address_salt: ContractAddressSalt(contract_addr.to_felt()),
                                constructor_calldata: Default::default(),
                            }),
                        ),
                        TxTy::InvokeFunction => starknet_api::transaction::Transaction::Invoke(
                            starknet_api::transaction::InvokeTransaction::V3(InvokeTransactionV3 {
                                resource_bounds,
                                tip: Default::default(),
                                signature: Default::default(),
                                nonce,
                                sender_address: contract_addr,
                                calldata: Default::default(),
                                nonce_data_availability_mode: DataAvailabilityMode::L1,
                                fee_data_availability_mode: DataAvailabilityMode::L1,
                                paymaster_data: Default::default(),
                                account_deployment_data: Default::default(),
                            }),
                        ),
                    };

                    let deployed = if let starknet_api::transaction::Transaction::DeployAccount(tx) = &tx {
                        Some(
                            calculate_contract_address(
                                tx.contract_address_salt(),
                                Default::default(),
                                &Default::default(),
                                Default::default(),
                            )
                            .unwrap(),
                        )
                    } else {
                        None
                    };

                    let tx_hash = tx.calculate_transaction_hash(&ChainId::Mainnet, &TransactionVersion::THREE).unwrap();

                    let tx =
                        Transaction::from_api(tx, tx_hash, Some(DUMMY_CLASS.clone()), None, deployed, false).unwrap();

                    let Transaction::AccountTransaction(tx) = tx else { unimplemented!() };

                    Insert(MempoolTransaction { tx, arrived_at, converted_class: None }, force)
                })
                .boxed()
        }
    }

    #[derive(Debug, Arbitrary)]
    enum Operation {
        Insert(Insert),
        Pop,
    }

    #[derive(Debug, Arbitrary)]
    struct MempoolInvariantsProblem(Vec<Operation>);
    impl MempoolInvariantsProblem {
        fn check(&self) {
            log::debug!("\n\n\n\n\nCase: {:#?}", self);
            let mut mempool = MempoolInner::default();
            mempool.check_invariants();

            let mut inserted = HashSet::new();
            let mut inserted_contract_nonce_pairs = HashSet::new();
            let mut new_contracts = HashSet::new();

            let handle_pop = |res: Option<MempoolTransaction>,
                              inserted: &mut HashSet<TransactionHash>,
                              inserted_contract_nonce_pairs: &mut HashSet<(Nonce, ContractAddress)>,
                              new_contracts: &mut HashSet<ContractAddress>| {
                if let Some(res) = &res {
                    let removed = inserted.remove(&res.tx_hash());
                    assert!(removed);
                    let removed = inserted_contract_nonce_pairs.remove(&(res.nonce(), res.contract_address()));
                    assert!(removed);

                    if res.tx.tx_type() == TransactionType::DeployAccount {
                        let _removed = new_contracts.remove(&res.contract_address());
                        // there can be multiple deploy_account txs.
                        // assert!(removed)
                    }
                } else {
                    assert!(inserted.is_empty())
                }
                log::trace!("Popped {:?}", res.map(|el| Insert(el, false)));
            };

            for op in &self.0 {
                match op {
                    Operation::Insert(insert) => {
<<<<<<< HEAD
                        tracing::trace!("Insert {:?}", insert);
                        let res = mempool.insert_tx(insert.0.clone(), insert.1);
                        tracing::trace!("Result {:?}", res);
                        inserted.insert(insert.0.tx_hash());
=======
                        let force = insert.1;
                        log::trace!("Insert {:?}", insert);
                        let res = mempool.insert_tx(insert.0.clone(), insert.1);

                        let expected = if !force
                            && inserted_contract_nonce_pairs.contains(&(insert.0.nonce(), insert.0.contract_address()))
                        {
                            if inserted.contains(&insert.0.tx_hash()) {
                                Err(TxInsersionError::DuplicateTxn)
                            } else {
                                Err(TxInsersionError::NonceConflict)
                            }
                        } else {
                            Ok(())
                        };

                        assert_eq!(expected, res);

                        if expected.is_ok() {
                            if insert.0.tx.tx_type() == TransactionType::DeployAccount {
                                new_contracts.insert(insert.0.contract_address());
                            }
                            inserted.insert(insert.0.tx_hash());
                            inserted_contract_nonce_pairs.insert((insert.0.nonce(), insert.0.contract_address()));
                        }

                        log::trace!("Result {:?}", res);
>>>>>>> fe099321
                    }
                    Operation::Pop => {
                        tracing::trace!("Pop");
                        let res = mempool.pop_next();
<<<<<<< HEAD
                        if let Some(res) = &res {
                            inserted.remove(&res.tx_hash());
                        }
                        tracing::trace!("Popped {:?}", res.map(|el| Insert(el, false)));
=======
                        handle_pop(res, &mut inserted, &mut inserted_contract_nonce_pairs, &mut new_contracts);
>>>>>>> fe099321
                    }
                }
                log::trace!("State: {mempool:#?}");
                mempool.check_invariants();
            }

            loop {
                tracing::trace!("Pop");
                let Some(res) = mempool.pop_next() else { break };
<<<<<<< HEAD
                inserted.remove(&res.tx_hash());
                tracing::trace!("Popped {:?}", Insert(res, false));
                mempool.check_invariants();
            }
            assert!(inserted.is_empty());
            tracing::trace!("Done :)");
=======
                handle_pop(Some(res), &mut inserted, &mut inserted_contract_nonce_pairs, &mut new_contracts);
                mempool.check_invariants();
            }
            assert!(inserted.is_empty());
            assert!(inserted_contract_nonce_pairs.is_empty());
            assert!(new_contracts.is_empty());
            log::trace!("Done :)");
>>>>>>> fe099321
        }
    }

    proptest::proptest! {
        #![proptest_config(ProptestConfig::with_cases(5))] // comment this when developing, this is mostly for faster ci & whole workspace `cargo test`
        #[test]
        fn proptest_mempool(pb in any::<MempoolInvariantsProblem>()) {
            let _ = env_logger::builder().is_test(true).try_init();
            tracing::log::set_max_level(tracing::log::LevelFilter::Trace);
            pb.check();
        }
    }
}<|MERGE_RESOLUTION|>--- conflicted
+++ resolved
@@ -559,7 +559,7 @@
     struct MempoolInvariantsProblem(Vec<Operation>);
     impl MempoolInvariantsProblem {
         fn check(&self) {
-            log::debug!("\n\n\n\n\nCase: {:#?}", self);
+            tracing::debug!("\n\n\n\n\nCase: {:#?}", self);
             let mut mempool = MempoolInner::default();
             mempool.check_invariants();
 
@@ -585,20 +585,14 @@
                 } else {
                     assert!(inserted.is_empty())
                 }
-                log::trace!("Popped {:?}", res.map(|el| Insert(el, false)));
+                tracing::trace!("Popped {:?}", res.map(|el| Insert(el, false)));
             };
 
             for op in &self.0 {
                 match op {
                     Operation::Insert(insert) => {
-<<<<<<< HEAD
+                        let force = insert.1;
                         tracing::trace!("Insert {:?}", insert);
-                        let res = mempool.insert_tx(insert.0.clone(), insert.1);
-                        tracing::trace!("Result {:?}", res);
-                        inserted.insert(insert.0.tx_hash());
-=======
-                        let force = insert.1;
-                        log::trace!("Insert {:?}", insert);
                         let res = mempool.insert_tx(insert.0.clone(), insert.1);
 
                         let expected = if !force
@@ -623,45 +617,28 @@
                             inserted_contract_nonce_pairs.insert((insert.0.nonce(), insert.0.contract_address()));
                         }
 
-                        log::trace!("Result {:?}", res);
->>>>>>> fe099321
+                        tracing::trace!("Result {:?}", res);
                     }
                     Operation::Pop => {
                         tracing::trace!("Pop");
                         let res = mempool.pop_next();
-<<<<<<< HEAD
-                        if let Some(res) = &res {
-                            inserted.remove(&res.tx_hash());
-                        }
-                        tracing::trace!("Popped {:?}", res.map(|el| Insert(el, false)));
-=======
                         handle_pop(res, &mut inserted, &mut inserted_contract_nonce_pairs, &mut new_contracts);
->>>>>>> fe099321
                     }
                 }
-                log::trace!("State: {mempool:#?}");
+                tracing::trace!("State: {mempool:#?}");
                 mempool.check_invariants();
             }
 
             loop {
                 tracing::trace!("Pop");
                 let Some(res) = mempool.pop_next() else { break };
-<<<<<<< HEAD
-                inserted.remove(&res.tx_hash());
-                tracing::trace!("Popped {:?}", Insert(res, false));
-                mempool.check_invariants();
-            }
-            assert!(inserted.is_empty());
-            tracing::trace!("Done :)");
-=======
                 handle_pop(Some(res), &mut inserted, &mut inserted_contract_nonce_pairs, &mut new_contracts);
                 mempool.check_invariants();
             }
             assert!(inserted.is_empty());
             assert!(inserted_contract_nonce_pairs.is_empty());
             assert!(new_contracts.is_empty());
-            log::trace!("Done :)");
->>>>>>> fe099321
+            tracing::trace!("Done :)");
         }
     }
 
