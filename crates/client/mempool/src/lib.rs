--- conflicted
+++ resolved
@@ -2,17 +2,10 @@
 use blockifier::blockifier::stateful_validator::StatefulValidatorError;
 use blockifier::transaction::account_transaction::AccountTransaction;
 use blockifier::transaction::transaction_execution::Transaction;
-<<<<<<< HEAD
-use blockifier::transaction::transactions::DeployAccountTransaction;
-use blockifier::transaction::transactions::InvokeTransaction;
-use blockifier::transaction::transactions::{DeclareTransaction, L1HandlerTransaction as BL1HandlerTransaction};
-=======
 use blockifier::transaction::transactions::{
-    DeclareTransaction, DeployAccountTransaction, InvokeTransaction, L1HandlerTransaction,
+    DeclareTransaction, DeployAccountTransaction, InvokeTransaction, L1HandlerTransaction as BL1HandlerTransaction,
 };
->>>>>>> e8b71ff9
 use header::make_pending_header;
-use inner::MempoolInner;
 use mc_db::db_block_id::DbBlockId;
 use mc_db::{MadaraBackend, MadaraStorageError};
 use mc_exec::ExecutionContext;
@@ -32,18 +25,11 @@
     BroadcastedTransaction, DeclareTransactionResult, DeployAccountTransactionResult, InvokeTransactionResult,
 };
 use starknet_types_core::felt::Felt;
-<<<<<<< HEAD
-use std::sync::Arc;
-use std::sync::RwLock;
+use std::sync::{Arc, RwLock};
 use std::time::SystemTime;
 use tx::blockifier_to_saved_tx;
 use tx::saved_to_blockifier_tx;
-=======
-use std::sync::{Arc, RwLock};
->>>>>>> e8b71ff9
-
-pub use inner::TxInsersionError;
-pub use inner::{ArrivedAtTimestamp, MempoolTransaction};
+
 #[cfg(any(test, feature = "testing"))]
 pub use l1::MockL1DataProvider;
 pub use l1::{GasPriceProvider, L1DataProvider};
@@ -132,7 +118,7 @@
             if let Err(err) = self.accept_tx(tx, converted_class, arrived_at) {
                 match err {
                     Error::InnerMempool(TxInsersionError::Limit(MempoolLimitReached::Age { .. })) => {} // do nothing
-                    err => log::warn!("Could not re-add mempool transaction from db: {err:#}"),
+                    err => tracing::warn!("Could not re-add mempool transaction from db: {err:#}"),
                 }
             }
         }
@@ -410,17 +396,7 @@
 
 #[cfg(test)]
 mod test {
-<<<<<<< HEAD
-    use crate::{inner::MempoolLimits, ArrivedAtTimestamp, Mempool, MockL1DataProvider};
-    use starknet_core::types::Felt;
-    use std::sync::Arc;
-=======
-    use std::sync::Arc;
-
-    use starknet_types_core::felt::Felt;
-
-    use crate::MockL1DataProvider;
->>>>>>> e8b71ff9
+    use super::*;
 
     #[rstest::fixture]
     fn backend() -> Arc<mc_db::MadaraBackend> {
