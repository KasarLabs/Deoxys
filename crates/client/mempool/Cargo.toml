[package]
name = "mc-mempool"
description = "Madara client mempool service"
authors.workspace = true
edition.workspace = true
license.workspace = true
repository.workspace = true
version.workspace = true
homepage.workspace = true

[lints]
workspace = true

[package.metadata.docs.rs]
targets = ["x86_64-unknown-linux-gnu"]

[dev-dependencies]

rstest = { workspace = true }
mc-db = { workspace = true, features = ["testing"] }
tokio = { workspace = true, features = ["rt-multi-thread"] }
proptest.workspace = true
proptest-derive.workspace = true
bitvec.workspace = true
<<<<<<< HEAD
tracing = { workspace = true, features = ["log"] }
tracing-test.workspace = true
=======
>>>>>>> e8b71ff9
blockifier = { workspace = true, features = ["testing"] }
mockall.workspace = true
assert_matches.workspace = true
lazy_static.workspace = true
serde_json.workspace = true

[features]
testing = ["blockifier/testing", "mc-db/testing", "mockall"]

[dependencies]

# Madara
mc-analytics.workspace = true
mc-block-import.workspace = true
mc-db.workspace = true
mc-exec.workspace = true
mp-block.workspace = true
mp-chain-config.workspace = true
mp-class.workspace = true
mp-convert.workspace = true
mp-receipt.workspace = true
mp-state-update.workspace = true
mp-transactions.workspace = true
mp-utils.workspace = true

# Starknet
blockifier.workspace = true
starknet-core.workspace = true
starknet-types-core.workspace = true
starknet_api.workspace = true

# Other
anyhow.workspace = true
mockall = { workspace = true, optional = true }
thiserror.workspace = true
tokio.workspace = true

#Instrumentation
once_cell = { workspace = true }
opentelemetry = { workspace = true, features = ["metrics", "logs"] }
opentelemetry-appender-tracing = { workspace = true, default-features = false }
opentelemetry-otlp = { workspace = true, features = [
  "tonic",
  "metrics",
  "logs",
] }
opentelemetry-semantic-conventions = { workspace = true }
opentelemetry-stdout = { workspace = true }
opentelemetry_sdk = { workspace = true, features = ["rt-tokio", "logs"] }
tracing = { workspace = true }
tracing-core = { workspace = true, default-features = false }
tracing-opentelemetry = { workspace = true }
tracing-subscriber = { workspace = true, features = ["env-filter"] }<|MERGE_RESOLUTION|>--- conflicted
+++ resolved
@@ -22,11 +22,8 @@
 proptest.workspace = true
 proptest-derive.workspace = true
 bitvec.workspace = true
-<<<<<<< HEAD
 tracing = { workspace = true, features = ["log"] }
 tracing-test.workspace = true
-=======
->>>>>>> e8b71ff9
 blockifier = { workspace = true, features = ["testing"] }
 mockall.workspace = true
 assert_matches.workspace = true
