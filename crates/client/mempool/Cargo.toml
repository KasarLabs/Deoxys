--- conflicted
+++ resolved
@@ -41,12 +41,9 @@
 
 # Other
 anyhow.workspace = true
-<<<<<<< HEAD
 async-trait.workspace = true
 hyper.workspace = true
 itertools.workspace = true
-=======
->>>>>>> 62cd8a94
 log.workspace = true
 rayon.workspace = true
 thiserror.workspace = true
