--- conflicted
+++ resolved
@@ -15,16 +15,9 @@
 use blockifier::versioned_constants::VersionedConstants;
 use dc_db::storage_handler::{self, StorageView};
 use dp_block::DeoxysBlockInfo;
-use dp_felt::Felt252Wrapper;
+use dp_convert::core_felt::CoreFelt;
 use dp_simulations::SimulationFlags;
 use jsonrpsee::core::RpcResult;
-<<<<<<< HEAD
-use mc_db::storage_handler::{self, StorageView};
-use mp_block::DeoxysBlockInfo;
-use mp_convert::core_felt::CoreFelt;
-use mp_simulations::SimulationFlags;
-=======
->>>>>>> 22f8184a
 use starknet_api::core::{ContractAddress, EntryPointSelector};
 use starknet_api::deprecated_contract_class::EntryPointType;
 use starknet_api::hash::StarkHash;
@@ -143,9 +136,7 @@
         })?;
 
     log::debug!("Successfully called a smart contract function: {:?}", res);
-    let result = res.execution.retdata.0.iter().map(
-        |x| x.into_core_felt()
-    ).collect();
+    let result = res.execution.retdata.0.iter().map(|x| x.into_core_felt()).collect();
     Ok(result)
 }
 
