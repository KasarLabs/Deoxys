use jsonrpsee::core::RpcResult;
use mp_block::{BlockId, BlockTag};
use mp_felt::FeltWrapper;
use mp_transactions::to_starknet_core_transaction::to_starknet_core_tx;
use starknet_core::types::{
    BlockStatus, BlockWithTxHashes, BlockWithTxs, MaybePendingBlockWithTxHashes, MaybePendingBlockWithTxs,
    PendingBlockWithTxHashes, PendingBlockWithTxs,
};

use crate::errors::StarknetRpcApiError;
use crate::utils::block::{l1_da_mode, l1_data_gas_price, l1_gas_price, starknet_version};
use crate::utils::ResultExt;
use crate::Starknet;
use starknet_types_core::felt::Felt;

pub(crate) fn get_block_with_txs(starknet: &Starknet, block_id: &BlockId) -> RpcResult<MaybePendingBlockWithTxs> {
    let block = starknet
        .block_storage()
        .get_block(block_id)
        .or_internal_server_error("Error getting block from db")?
        .ok_or(StarknetRpcApiError::BlockNotFound)?;

    let transactions = block
        .transactions()
        .iter()
        .zip(block.tx_hashes())
        .map(|(tx, tx_hash)| to_starknet_core_tx(tx, tx_hash.into_field_element()))
        .collect();

    let parent_hash = block.header().parent_block_hash.into_field_element();
    let new_root = block.header().global_state_root.into_field_element();
    let timestamp = block.header().block_timestamp;
    let sequencer_address = block.header().sequencer_address.into_field_element();
    let l1_gas_price = l1_gas_price(&block);
    let l1_data_gas_price = l1_data_gas_price(&block);
    let starknet_version = starknet_version(&block);
    let l1_da_mode = l1_da_mode(&block);

    match block_id {
        BlockId::Tag(BlockTag::Pending) => {
            let block_with_tx_hashes = PendingBlockWithTxs {
                transactions,
                parent_hash,
                timestamp,
                sequencer_address,
                l1_gas_price,
                l1_data_gas_price,
                starknet_version,
                l1_da_mode,
            };

            Ok(MaybePendingBlockWithTxs::PendingBlock(block_with_tx_hashes))
        }
        _ => {
            let block_number = block.block_n();
            let status = if block_number <= starknet.get_l1_last_confirmed_block()? {
                BlockStatus::AcceptedOnL1
            } else {
                BlockStatus::AcceptedOnL2
            };
            let block_hash = block.block_hash().into_field_element();
            let block_with_tx_hashes = BlockWithTxs {
                transactions,
                status,
                block_hash,
                parent_hash,
                block_number,
                new_root,
                timestamp,
                sequencer_address,
                l1_gas_price,
                l1_data_gas_price,
                starknet_version,
                l1_da_mode,
            };

            Ok(MaybePendingBlockWithTxs::Block(block_with_tx_hashes))
        }
    }
}

pub(crate) fn get_block_with_tx_hashes(
    starknet: &Starknet,
    block_id: &BlockId,
) -> RpcResult<MaybePendingBlockWithTxHashes> {
    let block = starknet
        .block_storage()
        .get_block(block_id)
        .or_internal_server_error("Error getting block from db")?
        .ok_or(StarknetRpcApiError::BlockNotFound)?;

<<<<<<< HEAD
    let block_hash_as_field = block.block_hash().into_field_element();
=======
    let block_hash = Felt::from_bytes_be(&block.block_hash().0 .0);
    let block_hash_as_field = block_hash.into_field_element();

>>>>>>> cffeeeed
    let block_txs_hashes = block.tx_hashes().iter().map(FeltWrapper::into_field_element).collect::<Vec<_>>();

    let parent_hash = block.header().parent_block_hash.into_field_element();
    let new_root = block.header().global_state_root.into_field_element();
    let timestamp = block.header().block_timestamp;
    let sequencer_address = block.header().sequencer_address.into_field_element();
    let l1_gas_price = l1_gas_price(&block);
    let l1_data_gas_price = l1_data_gas_price(&block);
    let starknet_version = starknet_version(&block);
    let l1_da_mode = l1_da_mode(&block);

    match block_id {
        BlockId::Tag(BlockTag::Pending) => {
            let block_with_tx_hashes = PendingBlockWithTxHashes {
                transactions: block_txs_hashes,
                parent_hash,
                timestamp,
                sequencer_address,
                l1_gas_price,
                l1_data_gas_price,
                starknet_version,
                l1_da_mode,
            };

            Ok(MaybePendingBlockWithTxHashes::PendingBlock(block_with_tx_hashes))
        }
        _ => {
            let block_number = block.block_n();
            let status = if block_number <= starknet.get_l1_last_confirmed_block()? {
                BlockStatus::AcceptedOnL1
            } else {
                BlockStatus::AcceptedOnL2
            };
            let block_with_tx_hashes = BlockWithTxHashes {
                transactions: block_txs_hashes,
                status,
                block_hash: block_hash_as_field,
                parent_hash,
                block_number,
                new_root,
                timestamp,
                sequencer_address,
                l1_gas_price,
                l1_data_gas_price,
                starknet_version,
                l1_da_mode,
            };

            Ok(MaybePendingBlockWithTxHashes::Block(block_with_tx_hashes))
        }
    }
}<|MERGE_RESOLUTION|>--- conflicted
+++ resolved
@@ -89,13 +89,7 @@
         .or_internal_server_error("Error getting block from db")?
         .ok_or(StarknetRpcApiError::BlockNotFound)?;
 
-<<<<<<< HEAD
     let block_hash_as_field = block.block_hash().into_field_element();
-=======
-    let block_hash = Felt::from_bytes_be(&block.block_hash().0 .0);
-    let block_hash_as_field = block_hash.into_field_element();
-
->>>>>>> cffeeeed
     let block_txs_hashes = block.tx_hashes().iter().map(FeltWrapper::into_field_element).collect::<Vec<_>>();
 
     let parent_hash = block.header().parent_block_hash.into_field_element();
