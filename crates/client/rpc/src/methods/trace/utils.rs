use std::collections::HashMap;

use blockifier::execution::call_info::CallInfo;
use blockifier::transaction::objects::TransactionExecutionInfo;
<<<<<<< HEAD
use mc_db::storage_handler;
use mp_felt::FeltWrapper;
use mp_transactions::TxType;
=======
use dc_db::storage_handler;
use dp_felt::Felt252Wrapper;
use dp_transactions::TxType;
>>>>>>> 22f8184a
use starknet_api::core::ContractAddress;
use starknet_core::types::{
    ComputationResources, DataAvailabilityResources, DataResources, DeclareTransactionTrace,
    DeployAccountTransactionTrace, ExecuteInvocation, ExecutionResources, InvokeTransactionTrace,
    L1HandlerTransactionTrace, RevertedInvocation, TransactionTrace,
};
use starknet_ff::FieldElement;

use super::lib::*;

pub fn collect_call_info_ordered_messages(call_info: &CallInfo) -> Vec<starknet_core::types::OrderedMessage> {
    call_info
        .execution
        .l2_to_l1_messages
        .iter()
        .enumerate()
        .map(|(index, message)| 
            starknet_core::types::OrderedMessage {
                order: index as u64,
                payload: message
                    .message
                    .payload
                    .0
                    .iter()
                    .map(|x| x.into_field_element())
                    .collect(),
                to_address: FieldElement::from_byte_slice_be(message.message.to_address.0.to_fixed_bytes().as_slice())
                    .unwrap(),
                from_address: call_info.call.storage_address.into_field_element()
            }
        ).collect()
}

fn blockifier_to_starknet_rs_ordered_events(
    ordered_events: &[blockifier::execution::call_info::OrderedEvent],
) -> Vec<starknet_core::types::OrderedEvent> {
    ordered_events
        .iter()
        .map(|event| starknet_core::types::OrderedEvent {
            order: event.order as u64, // Convert usize to u64
            keys: event.event.keys.iter().map(|key| FieldElement::from_byte_slice_be(key.0.bytes()).unwrap()).collect(),
            data: event
                .event
                .data
                .0
                .iter()
                .map(|data_item| FieldElement::from_byte_slice_be(data_item.bytes()).unwrap())
                .collect(),
        })
        .collect()
}

fn try_get_funtion_invocation_from_call_info(
    call_info: &CallInfo,
    class_hash_cache: &mut HashMap<ContractAddress, FieldElement>,
    block_number: u64,
) -> Result<starknet_core::types::FunctionInvocation, TryFuntionInvocationFromCallInfoError> {
    let messages = collect_call_info_ordered_messages(call_info);
    let events = blockifier_to_starknet_rs_ordered_events(&call_info.execution.events);

    let inner_calls = call_info
        .inner_calls
        .iter()
        .map(|call| try_get_funtion_invocation_from_call_info(call, class_hash_cache, block_number))
        .collect::<Result<_, _>>()?;

    // TODO: check why this is here
    // call_info.get_sorted_l2_to_l1_payloads_length()?;

    let entry_point_type = match call_info.call.entry_point_type {
        starknet_api::deprecated_contract_class::EntryPointType::Constructor => {
            starknet_core::types::EntryPointType::Constructor
        }
        starknet_api::deprecated_contract_class::EntryPointType::External => {
            starknet_core::types::EntryPointType::External
        }
        starknet_api::deprecated_contract_class::EntryPointType::L1Handler => {
            starknet_core::types::EntryPointType::L1Handler
        }
    };

    let call_type = match call_info.call.call_type {
        blockifier::execution::entry_point::CallType::Call => starknet_core::types::CallType::Call,
        blockifier::execution::entry_point::CallType::Delegate => starknet_core::types::CallType::Delegate,
    };

    // Blockifier call info does not give use the class_hash "if it can be deducted from the storage
    // address". We have to do this decution ourselves here
    let class_hash = if let Some(class_hash) = call_info.call.class_hash {
        class_hash.into_field_element()
    } else if let Some(cached_hash) = class_hash_cache.get(&call_info.call.storage_address) {
        *cached_hash
    } else {
        // Compute and cache the class hash
        let Ok(Some(class_hash)) =
            storage_handler::contract_class_hash().get_at(&call_info.call.storage_address, block_number)
        else {
            return Err(TryFuntionInvocationFromCallInfoError::ContractNotFound);
        };

        let computed_hash = FieldElement::from_byte_slice_be(class_hash.0.bytes()).unwrap();
        class_hash_cache.insert(call_info.call.storage_address, computed_hash);

        computed_hash
    };

    // TODO: Replace this with non default exec resources
    let computation_resources = ComputationResources {
        steps: 0,
        memory_holes: None,
        range_check_builtin_applications: None,
        pedersen_builtin_applications: None,
        poseidon_builtin_applications: None,
        ec_op_builtin_applications: None,
        ecdsa_builtin_applications: None,
        bitwise_builtin_applications: None,
        keccak_builtin_applications: None,
        segment_arena_builtin: None,
    };

    Ok(starknet_core::types::FunctionInvocation {
        contract_address: call_info.call.storage_address.0.into_field_element(),
        entry_point_selector: call_info.call.entry_point_selector.0.into_field_element(),
        calldata: call_info.call.calldata.0.iter().map(|x| x.into_field_element()).collect(),
        caller_address: call_info.call.caller_address.0.into_field_element(),
        class_hash,
        entry_point_type,
        call_type,
        result: call_info.execution.retdata.0.iter().map(|x| x.into_field_element()).collect(),
        calls: inner_calls,
        events,
        messages,
        execution_resources: computation_resources,
    })
}

pub fn tx_execution_infos_to_tx_trace(
    tx_type: TxType,
    tx_exec_info: &TransactionExecutionInfo,
    block_number: u64,
) -> Result<TransactionTrace, ConvertCallInfoToExecuteInvocationError> {
    let mut class_hash_cache: HashMap<ContractAddress, FieldElement> = HashMap::new();

    // TODO: Replace this with non default exec resources
    let execution_resources = ExecutionResources {
        computation_resources: ComputationResources {
            steps: 0,
            memory_holes: None,
            range_check_builtin_applications: None,
            pedersen_builtin_applications: None,
            poseidon_builtin_applications: None,
            ec_op_builtin_applications: None,
            ecdsa_builtin_applications: None,
            bitwise_builtin_applications: None,
            keccak_builtin_applications: None,
            segment_arena_builtin: None,
        },
        data_resources: DataResources { data_availability: DataAvailabilityResources { l1_gas: 0, l1_data_gas: 0 } },
    };

    // If simulated with `SimulationFlag::SkipValidate` this will be `None`
    // therefore we cannot unwrap it
    let validate_invocation = tx_exec_info
        .validate_call_info
        .as_ref()
        .map(|call_info| try_get_funtion_invocation_from_call_info(call_info, &mut class_hash_cache, block_number))
        .transpose()?;
    // If simulated with `SimulationFlag::SkipFeeCharge` this will be `None`
    // therefore we cannot unwrap it
    let fee_transfer_invocation = tx_exec_info
        .fee_transfer_call_info
        .as_ref()
        .map(|call_info| try_get_funtion_invocation_from_call_info(call_info, &mut class_hash_cache, block_number))
        .transpose()?;

    let tx_trace = match tx_type {
        TxType::Invoke => TransactionTrace::Invoke(InvokeTransactionTrace {
            validate_invocation,
            execute_invocation: if let Some(e) = &tx_exec_info.revert_error {
                ExecuteInvocation::Reverted(RevertedInvocation { revert_reason: e.clone() })
            } else {
                ExecuteInvocation::Success(try_get_funtion_invocation_from_call_info(
                    // Safe to unwrap because is only `None`  for `Declare` txs
                    tx_exec_info.execute_call_info.as_ref().unwrap(),
                    &mut class_hash_cache,
                    block_number,
                )?)
            },
            fee_transfer_invocation,
            // TODO(#1291): Compute state diff correctly
            state_diff: None,
            execution_resources,
        }),
        TxType::Declare => TransactionTrace::Declare(DeclareTransactionTrace {
            validate_invocation,
            fee_transfer_invocation,
            // TODO(#1291): Compute state diff correctly
            state_diff: None,
            execution_resources,
        }),
        TxType::DeployAccount => {
            TransactionTrace::DeployAccount(DeployAccountTransactionTrace {
                validate_invocation,
                constructor_invocation: try_get_funtion_invocation_from_call_info(
                    // Safe to unwrap because is only `None` for `Declare` txs
                    tx_exec_info.execute_call_info.as_ref().unwrap(),
                    &mut class_hash_cache,
                    block_number,
                )?,
                fee_transfer_invocation,
                // TODO(#1291): Compute state diff correctly
                state_diff: None,
                execution_resources,
            })
        }
        TxType::L1Handler => TransactionTrace::L1Handler(L1HandlerTransactionTrace {
            function_invocation: try_get_funtion_invocation_from_call_info(
                // Safe to unwrap because is only `None` for `Declare` txs
                tx_exec_info.execute_call_info.as_ref().unwrap(),
                &mut class_hash_cache,
                block_number,
            )?,
            state_diff: None,
            execution_resources,
        }),
    };

    Ok(tx_trace)
}

// // TODO: move to mod utils
// pub fn block_number_by_id(id: BlockId) -> Result<u64, StarknetRpcApiError> {
//     let (latest_block_hash, latest_block_number) =
// DeoxysBackend::meta().get_latest_block_hash_and_number()?;     match id {
//         // Check if the block corresponding to the number is stored in the database
//         BlockId::Number(number) => match
// DeoxysBackend::mapping().starknet_block_hash_from_block_number(number)? {             Some(_) =>
// Ok(number),             None => Err(StarknetRpcApiError::BlockNotFound),
//         },
//         BlockId::Hash(block_hash) => {
//             match
// DeoxysBackend::mapping().block_number_from_starknet_block_hash(StarkFelt(block_hash.
// to_bytes_be()))? {                 Some(block_number) => Ok(block_number),
//                 None if block_hash == latest_block_hash => Ok(latest_block_number),
//                 None => Err(StarknetRpcApiError::BlockNotFound),
//             }
//         }
//         BlockId::Tag(BlockTag::Latest) => Ok(latest_block_number),
//         BlockId::Tag(BlockTag::Pending) => Ok(latest_block_number + 1),
//     }
// }<|MERGE_RESOLUTION|>--- conflicted
+++ resolved
@@ -2,15 +2,9 @@
 
 use blockifier::execution::call_info::CallInfo;
 use blockifier::transaction::objects::TransactionExecutionInfo;
-<<<<<<< HEAD
-use mc_db::storage_handler;
-use mp_felt::FeltWrapper;
-use mp_transactions::TxType;
-=======
 use dc_db::storage_handler;
-use dp_felt::Felt252Wrapper;
+use dp_felt::FeltWrapper;
 use dp_transactions::TxType;
->>>>>>> 22f8184a
 use starknet_api::core::ContractAddress;
 use starknet_core::types::{
     ComputationResources, DataAvailabilityResources, DataResources, DeclareTransactionTrace,
@@ -27,21 +21,14 @@
         .l2_to_l1_messages
         .iter()
         .enumerate()
-        .map(|(index, message)| 
-            starknet_core::types::OrderedMessage {
-                order: index as u64,
-                payload: message
-                    .message
-                    .payload
-                    .0
-                    .iter()
-                    .map(|x| x.into_field_element())
-                    .collect(),
-                to_address: FieldElement::from_byte_slice_be(message.message.to_address.0.to_fixed_bytes().as_slice())
-                    .unwrap(),
-                from_address: call_info.call.storage_address.into_field_element()
-            }
-        ).collect()
+        .map(|(index, message)| starknet_core::types::OrderedMessage {
+            order: index as u64,
+            payload: message.message.payload.0.iter().map(|x| x.into_field_element()).collect(),
+            to_address: FieldElement::from_byte_slice_be(message.message.to_address.0.to_fixed_bytes().as_slice())
+                .unwrap(),
+            from_address: call_info.call.storage_address.into_field_element(),
+        })
+        .collect()
 }
 
 fn blockifier_to_starknet_rs_ordered_events(
