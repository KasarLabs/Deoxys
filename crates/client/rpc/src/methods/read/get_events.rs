--- conflicted
+++ resolved
@@ -44,11 +44,7 @@
 
     // Get the substrate block numbers for the requested range
     let (from_block, to_block, latest_block) =
-<<<<<<< HEAD
         block_range(starknet, filter.event_filter.from_block, filter.event_filter.to_block)?;
-=======
-        block_range(filter.event_filter.from_block, filter.event_filter.to_block)?;
->>>>>>> c5ad5376
 
     let continuation_token = match filter.result_page_request.continuation_token {
         Some(token) => ContinuationToken::parse(token).map_err(|e| {
@@ -114,7 +110,6 @@
     match_from_address && match_keys
 }
 
-<<<<<<< HEAD
 fn block_range(
     starknet: &Starknet,
     from_block: Option<BlockId>,
@@ -130,28 +125,6 @@
         Some(BlockId::Tag(BlockTag::Pending)) => latest_block_n + 1,
         Some(block_id) => starknet.get_block_n(block_id)?,
         None => latest_block_n,
-=======
-fn block_range(from_block: Option<BlockId>, to_block: Option<BlockId>) -> Result<(u64, u64, u64), StarknetRpcApiError> {
-    let latest = block_n_from_id(BlockId::Tag(BlockTag::Latest)).map_err(|e| {
-        log::error!("'{e}'");
-        StarknetRpcApiError::BlockNotFound
-    })?;
-    let from = if from_block == Some(BlockId::Tag(BlockTag::Pending)) {
-        latest + 1
-    } else {
-        block_n_from_id(from_block.unwrap_or(BlockId::Number(0))).map_err(|e| {
-            log::error!("'{e}'");
-            StarknetRpcApiError::BlockNotFound
-        })?
-    };
-    let to = if to_block == Some(BlockId::Tag(BlockTag::Pending)) {
-        latest + 1
-    } else {
-        block_n_from_id(to_block.unwrap_or(BlockId::Number(0))).map_err(|e| {
-            log::error!("'{e}'");
-            StarknetRpcApiError::BlockNotFound
-        })?
->>>>>>> c5ad5376
     };
     Ok((from_block_n, to_block_n, latest_block_n))
 }