--- conflicted
+++ resolved
@@ -19,21 +19,8 @@
 
 [dependencies]
 
-<<<<<<< HEAD
-# Deoxys
-dc-db = { workspace = true }
-dc-exec = { workspace = true }
-dc-mempool = { workspace = true }
-dp-block = { workspace = true, default-features = true }
-dp-chain-config = { workspace = true }
-dp-class = { workspace = true }
-dp-convert = { workspace = true, default-features = true }
-dp-receipt = { workspace = true }
-dp-state-update = { workspace = true }
-dp-transactions = { workspace = true }
-dp-proc-macros = { workspace = true }
-=======
 # Madara
+m-proc-macros = { workspace = true }
 mc-db = { workspace = true }
 mc-exec = { workspace = true }
 mc-mempool = { workspace = true }
@@ -44,7 +31,6 @@
 mp-receipt = { workspace = true }
 mp-state-update = { workspace = true }
 mp-transactions = { workspace = true }
->>>>>>> 8b62f9a9
 
 # Starknet
 blockifier = { workspace = true, default-features = true }
