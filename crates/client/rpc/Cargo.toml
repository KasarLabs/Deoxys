--- conflicted
+++ resolved
@@ -50,11 +50,6 @@
   "macros",
   "server",
 ] }
-<<<<<<< HEAD
-log = { workspace = true, default-features = true }
-paste = { workspace = true }
-=======
->>>>>>> 1c054dc7
 serde = { workspace = true }
 serde_json = { workspace = true }
 serde_with = { workspace = true }
