--- conflicted
+++ resolved
@@ -1,11 +1,7 @@
-<<<<<<< HEAD
 use crate::error::DbError;
 use crate::{Column, DatabaseExt, MadaraBackend, MadaraStorageError};
 use alloy::primitives::TxHash;
-use rocksdb::WriteOptions;
-=======
 use rocksdb::{IteratorMode, WriteOptions};
->>>>>>> 429e3e71
 use serde::{Deserialize, Serialize};
 use starknet_api::core::Nonce;
 use starknet_types_core::felt::Felt;
@@ -134,7 +130,6 @@
         Ok(())
     }
 
-<<<<<<< HEAD
     pub fn get_l1_handler_tx_hashes(&self, l1_tx_hash: TxHash) -> Result<Vec<Felt>, DbError> {
         let l1_l2_mappings_column = self.db.get_column(Column::L1MessagingHandlerTxHashes);
         let l1_handler_tx_hashes = self
@@ -153,6 +148,7 @@
         l1_handler_tx_hash: Felt,
         order: u64,
     ) -> Result<(), DbError> {
+        println!("Adding L1-L2 mapping: {}, {}", l1_tx_hash, l1_handler_tx_hash);
         let l1_l2_mappings_column = self.db.get_column(Column::L1MessagingHandlerTxHashes);
         let mut key = [0u8; 40];
         key[..32].copy_from_slice(l1_tx_hash.as_slice());
@@ -161,7 +157,8 @@
         writeopts.disable_wal(true);
         self.db.put_cf_opt(&l1_l2_mappings_column, key, l1_handler_tx_hash.to_bytes_be(), &writeopts)?;
         Ok(())
-=======
+    }
+
     /// Retrieve the latest L1 messaging [Nonce] if one is available, otherwise
     /// returns [None].
     pub fn get_l1_messaging_nonce_latest(&self) -> Result<Option<Nonce>, MadaraStorageError> {
@@ -169,6 +166,5 @@
         let mut iter = self.db.iterator_cf(&nonce_column, IteratorMode::End);
         let nonce = iter.next().transpose()?.map(|(bytes, _)| bincode::deserialize(&bytes)).transpose()?;
         Ok(nonce)
->>>>>>> 429e3e71
     }
 }