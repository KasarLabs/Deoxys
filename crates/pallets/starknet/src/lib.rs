--- conflicted
+++ resolved
@@ -157,13 +157,8 @@
     #[pallet::genesis_build]
     impl<T: Config> BuildGenesisConfig for GenesisConfig<T> {
         fn build(&self) {
-<<<<<<< HEAD
             if DeoxysBackend::mapping().starknet_block_hash_from_block_number(1).unwrap().is_none() {
-                let handler_contract_data = storage_handler::contract_data_mut();
-=======
-            if storage_handler::block_hash().get(1).unwrap().is_none() {
                 let handler_contract_class = storage_handler::contract_class_hash_mut();
->>>>>>> 7a4dbc4f
                 self.contracts.iter().for_each(|(contract_address, class_hash)| {
                     handler_contract_class.insert(*contract_address, *class_hash).unwrap();
                 });
