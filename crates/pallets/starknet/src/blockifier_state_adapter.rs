use core::marker::PhantomData;
use std::collections::{HashMap, HashSet};

use blockifier::execution::contract_class::ContractClass;
use blockifier::state::errors::StateError;
use blockifier::state::state_api::{State, StateReader, StateResult};
<<<<<<< HEAD
use mc_db::storage::StorageHandler;
=======
use mc_db::storage_handler::{self, StorageView};
>>>>>>> a7168f70
use sp_runtime::traits::UniqueSaturatedInto;
use starknet_api::core::{ClassHash, CompiledClassHash, ContractAddress, Nonce};
use starknet_api::hash::StarkFelt;
use starknet_api::state::StorageKey;
use starknet_core::types::BlockId;

use crate::Config;

/// `BlockifierStateAdapter` is only use to re-executing or simulate transactions.
/// None of the setters should therefore change the storage persistently,
/// all changes are temporary stored in the struct and are discarded after the execution
pub struct BlockifierStateAdapter<T: Config> {
    storage_update: HashMap<(ContractAddress, StorageKey), StarkFelt>,
    nonce_update: HashMap<ContractAddress, Nonce>,
    class_hash_update: HashMap<ContractAddress, ClassHash>,
    compiled_class_hash_update: HashMap<ClassHash, CompiledClassHash>,
    contract_class_update: HashMap<ClassHash, ContractClass>,
    visited_pcs: HashMap<ClassHash, HashSet<usize>>,
    _phantom: PhantomData<T>,
}

impl<T: Config> Default for BlockifierStateAdapter<T> {
    fn default() -> Self {
        Self {
            storage_update: HashMap::default(),
            nonce_update: HashMap::default(),
            class_hash_update: HashMap::default(),
            compiled_class_hash_update: HashMap::default(),
            contract_class_update: HashMap::default(),
            visited_pcs: HashMap::default(),
            _phantom: PhantomData,
        }
    }
}

impl<T: Config> StateReader for BlockifierStateAdapter<T> {
    fn get_storage_at(&self, contract_address: ContractAddress, key: StorageKey) -> StateResult<StarkFelt> {
        match self.storage_update.get(&(contract_address, key)) {
            Some(value) => Ok(*value),
            None => {
<<<<<<< HEAD
                match StorageHandler::contract_storage_mut(BlockId::Number(
                    UniqueSaturatedInto::<u64>::unique_saturated_into(frame_system::Pallet::<T>::block_number()),
                ))
                .unwrap()
                .get(&contract_address, &key)
                {
                    Ok(Some(value)) => Ok(StarkFelt(value.to_bytes_be())),
                    Ok(None) => Ok(StarkFelt::default()),
                    _ => Err(StateError::StateReadError(format!(
=======
                let block_number =
                    UniqueSaturatedInto::<u64>::unique_saturated_into(frame_system::Pallet::<T>::block_number());

                match storage_handler::contract_storage_trie().get_at(&contract_address, &key, block_number) {
                    Ok(Some(value)) => Ok(StarkFelt(value.to_bytes_be())),
                    Ok(None) => Ok(StarkFelt::ZERO),
                    Err(_) => Err(StateError::StateReadError(format!(
>>>>>>> a7168f70
                        "Failed to retrieve storage value for contract {} at key {}",
                        contract_address.0.0, key.0.0
                    ))),
                }
            }
        }
    }

    fn get_nonce_at(&self, contract_address: ContractAddress) -> StateResult<Nonce> {
        match self.nonce_update.get(&contract_address) {
            Some(nonce) => Ok(*nonce),
            None => {
                let block_number =
                    UniqueSaturatedInto::<u64>::unique_saturated_into(frame_system::Pallet::<T>::block_number());

                match storage_handler::contract_data().get_at(&contract_address, block_number) {
                    Ok(Some(contract_data)) => Ok(contract_data.nonce),
                    Ok(None) => Ok(Nonce::default()),
                    Err(_) => Err(StateError::StateReadError(format!(
                        "Failed to retrieve nonce for contract {}",
                        contract_address.0.0
                    ))),
                }
            }
        }
    }

    fn get_class_hash_at(&self, contract_address: ContractAddress) -> StateResult<ClassHash> {
        match self.class_hash_update.get(&contract_address).cloned() {
            Some(class_hash) => Ok(class_hash),
            None => {
                let block_number =
                    UniqueSaturatedInto::<u64>::unique_saturated_into(frame_system::Pallet::<T>::block_number());

                match storage_handler::contract_data().get_at(&contract_address, block_number) {
                    Ok(Some(contract_data)) => Ok(contract_data.class_hash),
                    _ => Err(StateError::StateReadError(format!(
                        "failed to retrive class hash for contract address {}",
                        contract_address.0.0
                    ))),
                }
            }
        }
    }

    fn get_compiled_contract_class(&self, class_hash: ClassHash) -> StateResult<ContractClass> {
        match self.contract_class_update.get(&class_hash) {
            Some(contract_class) => Ok(contract_class.clone()),
            None => match storage_handler::contract_class_data().get(&class_hash) {
                Ok(Some(contract_class_data)) => Ok(contract_class_data.contract_class),
                _ => Err(StateError::UndeclaredClassHash(class_hash)),
            },
        }
    }

    fn get_compiled_class_hash(&self, class_hash: ClassHash) -> StateResult<CompiledClassHash> {
        match self.compiled_class_hash_update.get(&class_hash) {
            Some(compiled_class_hash) => Ok(*compiled_class_hash),
            None => storage_handler::contract_class_hashes()
                .get(&class_hash)
                .map_err(|_| {
                    StateError::StateReadError(format!(
                        "failed to retrive compiled class hash at class hash {}",
                        class_hash.0
                    ))
                })?
                .ok_or(StateError::UndeclaredClassHash(class_hash)),
        }
    }
}

impl<T: Config> State for BlockifierStateAdapter<T> {
    fn set_storage_at(
        &mut self,
        contract_address: ContractAddress,
        key: StorageKey,
        value: StarkFelt,
    ) -> StateResult<()> {
        self.storage_update.insert((contract_address, key), value);

        Ok(())
    }

    fn increment_nonce(&mut self, contract_address: ContractAddress) -> StateResult<()> {
        let nonce = self.get_nonce_at(contract_address)?.try_increment().map_err(StateError::StarknetApiError)?;

        self.nonce_update.insert(contract_address, nonce);

        Ok(())
    }

    fn set_class_hash_at(&mut self, contract_address: ContractAddress, class_hash: ClassHash) -> StateResult<()> {
        self.class_hash_update.insert(contract_address, class_hash);

        // TODO: see with @charpa how to implement this with the new storage
        todo!("see with @charpa how to implement this with the new storage")
    }

    fn set_contract_class(&mut self, class_hash: ClassHash, contract_class: ContractClass) -> StateResult<()> {
        self.contract_class_update.insert(class_hash, contract_class);

        Ok(())
    }

    fn set_compiled_class_hash(
        &mut self,
        class_hash: ClassHash,
        compiled_class_hash: CompiledClassHash,
    ) -> StateResult<()> {
        self.compiled_class_hash_update.insert(class_hash, compiled_class_hash);

        Ok(())
    }

    fn add_visited_pcs(&mut self, class_hash: ClassHash, pcs: &HashSet<usize>) {
        self.visited_pcs.entry(class_hash).or_default().extend(pcs);
    }
}<|MERGE_RESOLUTION|>--- conflicted
+++ resolved
@@ -4,11 +4,7 @@
 use blockifier::execution::contract_class::ContractClass;
 use blockifier::state::errors::StateError;
 use blockifier::state::state_api::{State, StateReader, StateResult};
-<<<<<<< HEAD
-use mc_db::storage::StorageHandler;
-=======
 use mc_db::storage_handler::{self, StorageView};
->>>>>>> a7168f70
 use sp_runtime::traits::UniqueSaturatedInto;
 use starknet_api::core::{ClassHash, CompiledClassHash, ContractAddress, Nonce};
 use starknet_api::hash::StarkFelt;
@@ -49,17 +45,6 @@
         match self.storage_update.get(&(contract_address, key)) {
             Some(value) => Ok(*value),
             None => {
-<<<<<<< HEAD
-                match StorageHandler::contract_storage_mut(BlockId::Number(
-                    UniqueSaturatedInto::<u64>::unique_saturated_into(frame_system::Pallet::<T>::block_number()),
-                ))
-                .unwrap()
-                .get(&contract_address, &key)
-                {
-                    Ok(Some(value)) => Ok(StarkFelt(value.to_bytes_be())),
-                    Ok(None) => Ok(StarkFelt::default()),
-                    _ => Err(StateError::StateReadError(format!(
-=======
                 let block_number =
                     UniqueSaturatedInto::<u64>::unique_saturated_into(frame_system::Pallet::<T>::block_number());
 
@@ -67,7 +52,6 @@
                     Ok(Some(value)) => Ok(StarkFelt(value.to_bytes_be())),
                     Ok(None) => Ok(StarkFelt::ZERO),
                     Err(_) => Err(StateError::StateReadError(format!(
->>>>>>> a7168f70
                         "Failed to retrieve storage value for contract {} at key {}",
                         contract_address.0.0, key.0.0
                     ))),
