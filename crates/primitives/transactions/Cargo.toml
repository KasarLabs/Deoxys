--- conflicted
+++ resolved
@@ -15,13 +15,8 @@
 indexmap = { workspace = true }
 mp-felt = { workspace = true }
 starknet-core = { workspace = true }
-<<<<<<< HEAD
 starknet-crypto = { workspace = true }
 starknet-ff = { workspace = true }
-=======
-starknet-crypto = { workspace = true, features = ["alloc"] }
-starknet-types-core = { workspace = true }
->>>>>>> 0af1466d
 starknet_api = { workspace = true }
 
 # Optional (client)
@@ -35,43 +30,4 @@
 thiserror = { workspace = true }
 
 [dev-dependencies]
-<<<<<<< HEAD
-assert_matches = { workspace = true }
-=======
-assert_matches = { workspace = true }
-
-[features]
-default = ["std"]
-std = [
-  "starknet-core/std",
-  "mp-felt/std",
-  # Optional
-  "parity-scale-codec?/std",
-  "scale-info?/std",
-  "serde?/std",
-  "serde_json?/std",
-  "cairo-vm?/std",
-]
-client = [
-  "std",
-  "dep:flate2",
-  "dep:cairo-lang-utils",
-  "dep:num-bigint",
-  "dep:serde_json",
-  "dep:thiserror",
-  "dep:cairo-vm",
-  "dep:cairo-lang-starknet-classes",
-]
-parity-scale-codec = [
-  "dep:parity-scale-codec",
-  "mp-felt/parity-scale-codec",
-  "starknet_api/parity-scale-codec",
-]
-scale-info = [
-  "dep:scale-info",
-  "mp-felt/scale-info",
-  "starknet_api/scale-info",
-  "blockifier/scale-info",
-]
-serde = ["dep:serde", "mp-felt/serde"]
->>>>>>> 0af1466d
+assert_matches = { workspace = true }