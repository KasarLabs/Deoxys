use crate::StarknetVersion;
use blockifier::{
    bouncer::{BouncerConfig, BouncerWeights, BuiltinCount},
    versioned_constants::VersionedConstants,
};
use primitive_types::H160;
use starknet_api::core::{ChainId, ContractAddress, PatriciaKey};
use starknet_types_core::felt::Felt;
use std::{collections::BTreeMap, ops::Deref, time::Duration};

pub mod eth_core_contract_address {
    pub const MAINNET: &str = "0xc662c410C0ECf747543f5bA90660f6ABeBD9C8c4";
    pub const SEPOLIA_TESTNET: &str = "0xE2Bb56ee936fd6433DC0F6e7e3b8365C906AA057";
    pub const SEPOLIA_INTEGRATION: &str = "0x4737c0c1B4D5b1A687B42610DdabEE781152359c";
}

const BLOCKIFIER_VERSIONED_CONSTANTS_JSON_0_13_0: &[u8] = include_bytes!("../resources/versioned_constants_13_0.json");
const BLOCKIFIER_VERSIONED_CONSTANTS_JSON_0_13_1: &[u8] = include_bytes!("../resources/versioned_constants_13_1.json");
const BLOCKIFIER_VERSIONED_CONSTANTS_JSON_0_13_1_1: &[u8] =
    include_bytes!("../resources/versioned_constants_13_1_1.json");
const BLOCKIFIER_VERSIONED_CONSTANTS_JSON_0_13_2: &[u8] = include_bytes!("../resources/versioned_constants_13_2.json");

lazy_static::lazy_static! {
    pub static ref BLOCKIFIER_VERSIONED_CONSTANTS_0_13_2: VersionedConstants =
        serde_json::from_slice(BLOCKIFIER_VERSIONED_CONSTANTS_JSON_0_13_2).unwrap();
    pub static ref BLOCKIFIER_VERSIONED_CONSTANTS_0_13_1_1: VersionedConstants =
        serde_json::from_slice(BLOCKIFIER_VERSIONED_CONSTANTS_JSON_0_13_1_1).unwrap();
    pub static ref BLOCKIFIER_VERSIONED_CONSTANTS_0_13_1: VersionedConstants =
        serde_json::from_slice(BLOCKIFIER_VERSIONED_CONSTANTS_JSON_0_13_1).unwrap();
    pub static ref BLOCKIFIER_VERSIONED_CONSTANTS_0_13_0: VersionedConstants =
        serde_json::from_slice(BLOCKIFIER_VERSIONED_CONSTANTS_JSON_0_13_0).unwrap();
}

#[derive(Debug)]
pub struct ChainConfig {
    /// Human readable chain name, for displaying to the console.
    pub chain_name: String,
    pub chain_id: ChainId,

    /// For starknet, this is the STRK ERC-20 contract on starknet.
    pub native_fee_token_address: ContractAddress,
    /// For starknet, this is the ETH ERC-20 contract on starknet.
    pub parent_fee_token_address: ContractAddress,

    /// BTreeMap ensures order.
    pub versioned_constants: BTreeMap<StarknetVersion, VersionedConstants>,
    pub latest_protocol_version: StarknetVersion,

    /// Only used for block production.
    pub block_time: Duration,
    /// Only used for block production.
    /// Block time is divided into "ticks": everytime this duration elapses, the pending block is updated.  
    pub pending_block_update_time: Duration,

    /// The bouncer is in charge of limiting block sizes. This is where the max number of step per block, gas etc are.
    /// Only used for block production.
    pub bouncer_config: BouncerConfig,

    /// Only used for block production.
    pub sequencer_address: ContractAddress,

    /// Only used when mempool is enabled.
    /// When deploying an account and invoking a contract at the same time, we want to skip the validation step for the invoke tx.
    /// This number is the maximum nonce the invoke tx can have to qualify for the validation skip.
    pub max_nonce_for_validation_skip: u64,

    /// The Starknet core contract address for the L1 watcher.
    pub eth_core_contract_address: H160,
}

#[derive(thiserror::Error, Debug)]
#[error("Unsupported protocol version: {0}")]
pub struct UnsupportedProtocolVersion(StarknetVersion);

impl ChainConfig {
    /// This is the number of pending ticks (see [`ChainConfig::pending_block_update_time`]) in a block.
    pub fn n_pending_ticks_per_block(&self) -> usize {
        (self.block_time.as_millis() / self.pending_block_update_time.as_millis()) as usize
    }

    pub fn exec_constants_by_protocol_version(
        &self,
        version: StarknetVersion,
    ) -> Result<VersionedConstants, UnsupportedProtocolVersion> {
        for (k, constants) in self.versioned_constants.iter().rev() {
            if k <= &version {
                return Ok(constants.clone());
            }
        }
        Err(UnsupportedProtocolVersion(version))
    }

    pub fn starknet_mainnet() -> Self {
        // Sources:
        // - https://docs.starknet.io/tools/important-addresses
        // - https://docs.starknet.io/tools/limits-and-triggers (bouncer & block times)
        // - state_diff_size is the blob size limit of ethereum
        // - pending_block_update_time: educated guess
        // - bouncer builtin_count, message_segment_length, n_events, state_diff_size are probably wrong

        Self {
            chain_name: "Starknet Mainnet".into(),
            chain_id: ChainId::Mainnet,
            native_fee_token_address: ContractAddress(
                PatriciaKey::try_from(Felt::from_hex_unchecked(
                    "0x04718f5a0fc34cc1af16a1cdee98ffb20c31f5cd61d6ab07201858f4287c938d",
                ))
                .unwrap(),
            ),
            parent_fee_token_address: ContractAddress(
                PatriciaKey::try_from(Felt::from_hex_unchecked(
                    "0x49d36570d4e46f48e99674bd3fcc84644ddd6b96f7c741b1562b82f9e004dc7",
                ))
                .unwrap(),
            ),
            versioned_constants: [
                (StarknetVersion::V0_13_0, BLOCKIFIER_VERSIONED_CONSTANTS_0_13_0.deref().clone()),
                (StarknetVersion::V0_13_1, BLOCKIFIER_VERSIONED_CONSTANTS_0_13_1.deref().clone()),
                (StarknetVersion::V0_13_1_1, BLOCKIFIER_VERSIONED_CONSTANTS_0_13_1_1.deref().clone()),
                (StarknetVersion::V0_13_2, VersionedConstants::latest_constants().clone()),
            ]
            .into(),

            eth_core_contract_address: eth_core_contract_address::MAINNET.parse().expect("parsing a constant"),

<<<<<<< HEAD
            latest_protocol_version: StarknetVersion::STARKNET_VERSION_0_13_2,
            // TODO : uncomment
            // change back to 6 * 60 secs (6 mins)
            block_time: Duration::from_secs(5),
=======
            latest_protocol_version: StarknetVersion::V0_13_2,
            block_time: Duration::from_secs(6 * 60),
>>>>>>> d50814a4
            pending_block_update_time: Duration::from_secs(2),

            bouncer_config: BouncerConfig {
                block_max_capacity: BouncerWeights {
                    builtin_count: BuiltinCount {
                        add_mod: usize::MAX,
                        bitwise: usize::MAX,
                        ecdsa: usize::MAX,
                        ec_op: usize::MAX,
                        keccak: usize::MAX,
                        mul_mod: usize::MAX,
                        pedersen: usize::MAX,
                        poseidon: usize::MAX,
                        range_check: usize::MAX,
                        range_check96: usize::MAX,
                    },
                    gas: 5_000_000,
                    n_steps: 40_000_000,
                    message_segment_length: usize::MAX,
                    n_events: usize::MAX,
                    state_diff_size: 131072,
                },
            },
            // We are not producing blocks for these chains.
            sequencer_address: ContractAddress::default(),
            max_nonce_for_validation_skip: 2,
        }
    }

    pub fn starknet_sepolia() -> Self {
        Self {
            chain_name: "Starknet Sepolia".into(),
            chain_id: ChainId::Sepolia,
            eth_core_contract_address: eth_core_contract_address::SEPOLIA_TESTNET.parse().expect("parsing a constant"),
            ..Self::starknet_mainnet()
        }
    }

    pub fn starknet_integration() -> Self {
        Self {
            chain_name: "Starknet Sepolia Integration".into(),
            chain_id: ChainId::IntegrationSepolia,
            eth_core_contract_address: eth_core_contract_address::SEPOLIA_INTEGRATION
                .parse()
                .expect("parsing a constant"),
            ..Self::starknet_mainnet()
        }
    }

    pub fn test_config() -> Self {
        Self {
            chain_name: "Test".into(),
            chain_id: ChainId::Other("MADARA_TEST".into()),
            // We need a sequencer address for fee transfers to work in block production.
            sequencer_address: Felt::from_hex_unchecked("0x123").try_into().unwrap(),
            ..ChainConfig::starknet_sepolia()
        }
    }
}

#[cfg(test)]
mod tests {
    use super::*;

    #[test]
    fn test_exec_constants() {
        let chain_config = ChainConfig {
            versioned_constants: [
                (StarknetVersion::new(0, 1, 5, 0), {
                    let mut constants = VersionedConstants::default();
                    constants.validate_max_n_steps = 5;
                    constants
                }),
                (StarknetVersion::new(0, 2, 0, 0), {
                    let mut constants = VersionedConstants::default();
                    constants.validate_max_n_steps = 10;
                    constants
                }),
            ]
            .into(),
            ..ChainConfig::test_config()
        };

        assert_eq!(
            chain_config
                .exec_constants_by_protocol_version(StarknetVersion::new(0, 1, 5, 0))
                .unwrap()
                .validate_max_n_steps,
            5
        );
        assert_eq!(
            chain_config
                .exec_constants_by_protocol_version(StarknetVersion::new(0, 1, 6, 0))
                .unwrap()
                .validate_max_n_steps,
            5
        );
        assert_eq!(
            chain_config
                .exec_constants_by_protocol_version(StarknetVersion::new(0, 1, 7, 0))
                .unwrap()
                .validate_max_n_steps,
            5
        );
        assert_eq!(
            chain_config
                .exec_constants_by_protocol_version(StarknetVersion::new(0, 2, 0, 0))
                .unwrap()
                .validate_max_n_steps,
            10
        );
        assert_eq!(
            chain_config
                .exec_constants_by_protocol_version(StarknetVersion::new(0, 2, 5, 0))
                .unwrap()
                .validate_max_n_steps,
            10
        );
        assert_eq!(
            chain_config
                .exec_constants_by_protocol_version(StarknetVersion::new(1, 0, 0, 0))
                .unwrap()
                .validate_max_n_steps,
            10
        );
        assert!(chain_config.exec_constants_by_protocol_version(StarknetVersion::new(0, 0, 0, 0)).is_err(),);
    }
}<|MERGE_RESOLUTION|>--- conflicted
+++ resolved
@@ -123,15 +123,10 @@
 
             eth_core_contract_address: eth_core_contract_address::MAINNET.parse().expect("parsing a constant"),
 
-<<<<<<< HEAD
             latest_protocol_version: StarknetVersion::STARKNET_VERSION_0_13_2,
             // TODO : uncomment
             // change back to 6 * 60 secs (6 mins)
             block_time: Duration::from_secs(5),
-=======
-            latest_protocol_version: StarknetVersion::V0_13_2,
-            block_time: Duration::from_secs(6 * 60),
->>>>>>> d50814a4
             pending_block_update_time: Duration::from_secs(2),
 
             bouncer_config: BouncerConfig {
