--- conflicted
+++ resolved
@@ -2,12 +2,9 @@
 
 ## Next release
 
-<<<<<<< HEAD
 - fix(sync): Fixed pipeline stalling on machines with few cpu cores
-=======
 - fix(rpc): handle batched requests in middleware
 - chore: padded devnet address display with 64 chars
->>>>>>> b79390bf
 - feat(script): added more capabilities to the launcher script
 - fix(fgw): sync from other nodes and block signature
 - fix: added more launcher capabilities
