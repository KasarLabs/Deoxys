--- conflicted
+++ resolved
@@ -2,12 +2,9 @@
 
 ## Next release
 
-<<<<<<< HEAD
-- refactor: use Felt in BlockHeader
-=======
+- refactor: use Felt in DB
 - fix: fix sepolia by updating bonsai-trie
 - feat(class): change class definition storage
->>>>>>> 556b8eb4
 - fix: pending block sync
 - fix: transaction traces
 - feat: store tx receipts
