# Deoxys Changelog

## Next release

<<<<<<< HEAD
- chore: update dependencies
=======
- feat(infra): Added boilerplate to deploy a grafana/prometheus dashboard
>>>>>>> c5ad5376
- refacor: use db hash
- refactor: l2-sync
- refactor: remove crate mp-mapping-sync
- fix(rpc): get_nonce
- fix(rpc): get_class
- refactor: mapping db
- perf(db): contract key history now using rocksdb iterators for history
- fix(root): Cleaned state root commitments crate
- fix(hash): declare tx v0 hash computation
- perf(db): db contract history parallel fetching and batching
- remove RuntimeApi on RPC
- feat(metrics): Added sync time metrics
- refactor: using const and OnceCell instead of lazy_static
- refactor: remove crate mp-storage
- feat(infra): corrected dockerfile + docker-compose
- fix(rpc): error handling
- fix(lib): updated core libs to match oss
- fix: state root - replaced_classes commit
- feat: fetch block and state update in only one request
- feat: added deoxys launcher script
- fix: creation of the block context
- fix: is_missing_class
- fix: state root - replaced_classes
- feat(db): backups
- fix: state root for nonce
- fix: store the first history in storage ket
- perf: improved perfs with parallelized iteration over tx hashes cache
- fix: graceful shutdown of rocksdb on ctrl+c
- fix: better error handling around l1 and l2 sync
- perf: compile with target_cpu=skylake by default
- perf: storage key with encode
- fix: bloc context blockifier
- feat: up blockifier to v0.6.0-rc.2
- fix: change bonsai-trie fork location
- refactor: remove L1HandlerTxFee
- feat: up blockifier to v0.6.0-rc.2
- refactor: remove L1HandlerTxFee
- refactor: remove blockifier dependencie
- perf: convert blocks in parallel
- feat(commitments): Joined hash computation in event and tx commitments
- feat(l2 sync): polling to get new blocks once sync has caught up with the chain
- perf: store key
- fix: sync, remove `unwrap` in storage
- fix(classes): Fixed classes on the RPC level by adding ordering and complete deserialisation
- fix: class update
- feat: store key/value in `--disble-root` mode
- fix: storage nonce and key/value
- fix: class and store updates and block desync after ctrl+c
- fix: compile without libm
- fix: genesis state_update
- refactor: optimize get_class_at
- fix: crash build genesis on restart
- fix(classes): Fixed sierra exception on block 31625 and added --starting-block arg
- fix(db): with new implementation ContractStorage
- fix: fee_type for `simulate_transactions` rpc call
- feat(rocksdb): replaced most async database operations iwth multigets and batched inserts
- fix: get_state_update with new storage
- up: starknet-rs
- fix: exec on receipt
- feat(RPC): refacto `trace_transaction` and `trace_block_transaction`
- fix(proposer_factory): Removed and clean a lot of stuff on Client side, mostly node crate
- feat(storage): removed the use of `BonsaiStorage` logs
- feat(storage): removed dependance on `StateUpdateWrapper`
- feat(storage): state diff are now stored for each block
- CI: fix toolchain
- CI: add `cargo test` on PR
- refactor: remove dead code on `Struct Starknet<..>`
- fix: verify_l2
- feat(rpc): remove duplicated code, add mod 'utils'
- feat(storage): started migrating storage to the bonsai-lib
- fix: fix crashing cases on `get_block_with_receipts`
- fix: fix get_events minor issues
- fix: l1HandlerTx computed for commit
- refactor: optimise get_events RPC
- fix(root): fixed state commitments broken due to genesis loader
- feat(docker): add dockerfile and docker-compose
- fix: fix implementation `get_storage_at()` for `BlockifierStateAdapter`
- fix(sync): Fix end condition of the l2 sync
- fix(rpc): fix chain id method for mainnet
- fix(class): Fix Sierra classes conversion (missing abis)
- fix(compute): Fixed prepare_data_availability_modes computation
- feat(rpc): add pending block to `get_block_with_receipts` rpc call
- chore: update bonsai-trie (benefit from perf boost)
- feat(rpc): add `get_block_with_receipts` rpc call
- refactor: remove crate mp-state, mp-fee, mp-messages
- fix(class): Fix class conversions to support legacy Sierra versions
- feat: rebase blockifier
- feat(check): Added a state root check to ensure synced compatibility
- feat(metrics): Add prometheus metrics for mapping worker
- feat(storage): finished migrating contract storage to our backend bonsai trie dbs
- feat(storage): set up type-safe bonsai storage abstractions for usage in RPC
- fix(root): fix state root computation
- refactor: refactor mc-db crate
- feat(api_key): api key passed to FetchConfig correctly
- feat(api_key): Added support for --gateway-api to avoid rate limit from the gateway
- fix(latest): Retrieve latest synced block via internal client
- perf(l2 sync): parallelize commitment computation and refactor part of l2 io sync
- refactor: rpc methods and removed rpc-core
- feat: add an optional TUI dashboard
- feat(bonsai): Bumped bonsai lib to latest opti
- refactor(generic): reduced runtime dependence on generics
- fix(sync): Cleaned mc-sync isolating fetch process + added shared SyncStatus
- feat(self-hosted): host our own runner
- fix(deps): Removed unused dependencies
- feat(multi-trie): Added support for persistent storage tries
- feat(pending): added support for pending blocks in RPC requests
- perf(l2 sync): parallel fetching of blocks, classes, state updates
- fix l1 thread to reflect correct state_root, block_number, block_hash
- fix: remove gas_price and update starknet-rs from fork (temporary fix)
- fix(root): got state root to work (does not support class root yet)
- refactor(substrate_hash): Substrate hash is now retrieved via rpc client in
  `l2.rs`
- fix(worflows): fix toolchain and cache issue
- feat: Removal of the hardcoded mainnet configuration
- refactor: pass new CI
- fix(workflows): Fix deoxys CI
- feat(rpc): add_invoke_tx, add_deploy_account_tx, add_declare_tx
- feat(rpc): tx_receipt, re-execute tx
- feat(script): added CI scripts for starting Deoxys and comparing JSON RPC
  calls
- perf(verify_l2): parallelized l2 state root update
- perf(state_commitment): parallelized state commitment hash computations
- fix(L1): fix l1 thread with battle tested implementation + removed l1-l2
- fix: update and store ConfigFetch in l2 sync(), chainId rpc call
- fix: get_events paging with continuation_token
- fix(class): #125
- fix(getStorageAt): #28
- fix(genesis): #107
- fix(class): #32 #33 #34
- fix(class): #116
- feat(class): download classes from sequencer
- feat: update and store highest block hash and number from sequencer
- feat: store events in block, return events in call get_transaction_receipt
- fix: updating outdated links to external resources in documentation
- feat(client/data-availability): implement custom error handling
- fix: get_block_by_block_hash then default rather than error
- feat(rpc): added `get_state_update` real values from DA db
- feat: add transparent representation to `Felt252Wrapper`
- feat(rpc/trace_api): add `trace_block_transaction`
- chore(db): changed the way hashes are encoded
- feat(rpc/trace_api): add `trace_transaction`

## v0.7.0

- chore: release v0.7.0
- refacto: remove abusive `TryInto` impl
- dev: optimize tx trace creation
- dev: make Madara std compatible
- CI: fix taplo version
- chore: add cache usage for `getEvents` and `getTransactionReceipt`
- fix: cairo1 contracts should be identified by their sierra class hash
- fix(cli): repair broken cli for da conf
- feat(client): on `add_declare_transaction` store sierra contract classes in
  the madara backend
- chore: use struct error in client/db
- fix: don't ignore Sierra to CASM mapping in genesis config
- refacto: early exit txs fee estimation when one fails
- dev: fix linter warning in README.md
- fix: remove waiting loop from `getTxReceipt`
- feat: types in `mp-transactions` impl a method to get their version
- feat: make L1 gas price a `const` of the `RuntimeConfig`
- fix: broken class hashes and contracts in genesis
- refactor: rename LAST_SYNCED_L1_BLOCK to be more clear
- chore: add headers to da calldata, fix eth da in sovereign mode
- refacto(simulate_tx): move logic to the client
- chore: added ca-certificate in DockerFile for SSL related issues
- chore(primitives/commitment): remove crate
- chore(primitives/block/header): remove starknet-trie dependent fields
- refacto(primitives/db): add a temporary way to get a fake global state root
- feat(rpc): add starknet_version and eth_l1_gas_fee on block header
- fix(spec_version): spec version now returning 0.5.1
- chore: feature flags for avail and celestia DA
- feat(rpc): added support for v0.5.1 JSON-RPC specs
- feat(rpc): added ordered messages/events in trace fields
- feat(rpc): support for starknet.rs v0.5.1 version
- feat(rpc): added execution resources in trace fields
- feat(rpc): added state diff field in trace fields
- refactor: removed benchmarking folder and traces of CI pipeline
- fix: decouple is_query into is_query and offset_version
- feat: add sierra to casm class hash mapping to genesis assets
- chore: remove ArgentMulticall from genesis assets
- feat: remove `seq_addr_updated` from `GenesisData`
- chore: added prometheus metrics for da layer
- chore: bump celestia rpc crate version
- fix(DA): run the proof first then the state update
- fix: `prove_current_block` is called after `update_state`
- ci: add foundry ci task to push workflow
- fix: first tx for non deployed account is valid
- fix: incorrect base url for fetching config
- feat: add predeployed accounts to genesis state
- feat(rpc): Added starknet_simulateTransactions
- fix: Change serialization of bitvec to &[u8] in merkle tree to avoid memory
  uninitialized
- chore: change SCARB config version for foundry CI
- feat(da): update da calldata encoding to v0.11.0 spec, da conf examples, da
  conf flag, da-tests in CI
- refactor: use `map` in `estimate_fee` to stop computation on error
- fix(node/commands): md5 are also checked when running setup --from-local
- feat(data-availability): extend eth config with poll interval
- fix(snos-output): expose snos codec, remove unused `get_starknet_messages`
  runtime method, and unnecessary mp-snos-output dependencies
- feat(program-hash): add new pallet constant for Starknet OS progam hash;
  expose runtime getter method; add dedicated crate to manage versions
- feat(runtime): expose fee token address getter method
- feat(settlement): run client thread responsible for pushing state updates and
  messaging on Ethereum
- feat(settlement): starknet core contract tests with anvil sandbox
- fix(rpc-test): incorrect node url
- feat(settlement): e2e test with Madara node settling on Ethereum contract
- refactor: use `map` in `estimate_fee` to stop computation on error
- fix: `tempdir` crate has been deprecated; use `tempfile` instead
- dev: add avail and celestia crates behind a feature flag
- dev: replace md5 with sha3_256 hash function
- feat: fixing getNonce Rpc Call and adding a new test
- refactor: use Zaun crate for Starknet core contract bindings
- refactor: use Anvil sandbox from Zaun crate
- feat(rpc): estimateMessageFee RPC call implementation

## v0.6.0

- chore: release v0.6.0
- refacto: substrate/starknet names in rpc library
- feat(rpc): Added starknet_getTransactionStatus and removed
  starknet_pendingTransactions
- feat(rpc): add starknet_specVersion rpc + added test for future support
- docs: Added v0.6.0-rc5 documentation above the rpc method functions
- dev(deps): bump starknet rs, use Eq for EmmitedEvents comparaison
- test(rust-rpc-test): use undeclared contracts for declare transactions testing
- build: update blockifier, fix divergent substrat block hash
- chore: remove tests that run in wasm and native, only wasm from now
- chore: split StarknetRpcApi trait in two, like in openRPC specs
- refacto: move starknet runtime api in it's own crate
- chore: update README.md and getting-started.md
- chore: remove crates that have been copy-pasted from plkdtSDK
- feat(rpc): return deployed contract address and actual fee in transaction
  receipt
- fix: Wait for 1 minute for transaction to be processed in
  get_transaction_receipt rpc
- ci: Fix starknet foundry sncast not found
- fix: Ensure transaction checks are compatible with starknet-rs
- ci: Run Starknet Foundry tests against Madara RPC
- fix: add name, symbol and decimals to fee token storage
- fix: dependencies for dockerfile and binaries
- docs: add translation of madara beast article to spanish
- chore: update starknet-js version in faucet-setup docs
- dev(compilation): add incremental compilation
- feat(rpc): add support for bulk estimate fee
- feat: add argent multicall contract to genesis
- chore(data-availability): update avail-subxt to version 0.4.0
- fix(ci): setup should fetch files from local config
- chore: deprecate `madara-app` and `madara-dev-explorer` modules
- chore(data-availability-avail): implement fire and forget, and add ws
  reconnection logic
- chore: update `polkadot-sdk` to `release-polkadot-v1.3.0`
- feat: fallback default file for DA and Settlement configuration files

## v0.5.0

- chore: release v0.5.0
- test: add transaction pool logic unit tests
- feat(client): spawn a task that listen to storage changes and build the
  resulting commiment state diff for each block
- dev(StarknetRPC): log error received from node before mapping to
  InternalServerError
- fix: change 'nonce too high' to log in debug instead of info
- chore: update deps, vm ressource fee cost are now FixedU128, and stored in an
  hashmap
- ci: change jobs order in the workflow
- ci: run integrations tests in the same runner as build
- ci: replace ci cache with rust-cache
- fix(transactions): remove `nonce` field from InvokeV0 tx
- feat(transactions): don't enforce ordering in validate_unsigned for invokeV0
- test(pallet): add function to get braavos hash
- fix: event commitment documentation typo
- ci: added testing key generation in the ci
- fix(starknet-rpc-test): init one request client per runtime
- test: validate Nonce for unsigned user txs
- fix: fixed declare V0 placeholder with the hash of an empty list of felts
- feat(cli): `run` is the by default command when running the `madara` bin
- refacto(cli): `run` and `setup` commands are defined in their own files
- refacto(cli): `run.testnet` argument removed in favor of the substrate native
  `chain` arg
- feat(cli): `run.fetch_chain_spec` argument removed in favor of the substrate
  native `chain` arg
- feat(cli): `setup` require a source file, either from an url or a path on the
  local filesystem
- chore(cli): use `Url`, `Path` and `PathBuf` types rather than `String`
- refacto(cli): moved the pallet/chain_spec/utils methods to the node crate
- feat(cli): `madara_path` arg has been remove, we use the substrate native
  `base_path` arg instead
- feat(cli): sharingan chain specs are loaded during the compilation, not
  downloaded from github
- refacto(pallet/starknet): `GenesisLoader` refactored as `GenesisData` + a
  `base_path` field
- feat(cli): for `run` param `--dev` now imply `--tmp`, as it is in substrate
- test(starknet-rpc-test): run all tests against a single madara node
- fix(service): confusing message when node starts (output the actual sealing
  method being used)
- refactor(sealing): how the sealing mode is passed into runtime
- feat(sealing): finalization for instant sealing
- test(starknet-js-test): run basic starknetjs compatibility tests again the
  madara node
- feat(cache-option): add an option to enable aggressive caching in command-line
  parameters

## v0.4.0

- chore: release v0.4.0
- feat: better management of custom configurations for genesis assets
- feat: use actual vm resource costs
- fix: add setup and run for rpc tests
- fix: fix clap for run command
- fix: add `madara_path` flag for setup command
- fix: add official references to configs files
- fix: cargo update and `main` branch prettier fix
- fix: fix sharingan chain spec
- fix: update madara infra to main branch
- fix: update `Cargo.lock`
- fix: rpc test failing
- refactor: exported chain id constant in mp-chain-id crate and added one for
  SN_MAIN
- ci: disable pr close workflow
- ci: add ci verification for detecting genesis changes and config hashes
- test: add e2e test for `estimate_fee`

## v0.3.0

- chore: release v0.3.0
- chore: big transaction type refactoring
- chore: split `primitives` crates into multiple smaller crates
- chore: improve logging about transaction when nonce is too high
- chore: add real class hash values for genesis config
- fix: use specific commit for avail and celestia
- fix: change dep of rustdoc on push
- fix: initial_gas set to max_fee and fixed fee not being charged when max_fee=0
- fix: correct value of compiled_class_hash in RPCTransaction
- fix: std feature import in transactions crate
- fix: replace all calls to `transmute` by calls `from_raw_parts`
- fix: estimate_fee should make sure all transaction have a version being
  2^128 + 1 or 2^128+2 depending on the tx type
- feat: modify the hash_bytes functions in `poseidon` and `pedersen` for dynamic
  data length
- feat: print development accounts at node startup
- feat: unification of the DA interface
- feat: bump starknet-core to 0.6.0 and remove InvokeV0
- feat: use resolver 2 for cargo in the workspace
- feat: impl tx execution and verification as traits
- perf: reduce the amount of data stored in the runtime and use the Substrate
  block to as source of data in the client
- perf: use perfect hash function in calculate_l1_gas_by_vm_usage
- build: restructure code for rust latest version
- build: bump rustc nightly version to 1.74 date
- buid: add rust-analyzer to toolchain components
- ci: scope cache by branch and add cache cleanup
- ci: increase threshold for codecov to 1%
- test: add `starknet-rpc-test` crate to the workspace
- test: add test to check tx signed by OZ account can be signed with Argent pk
- buid: add rust-analyzer to toolchain components
- ci: increase threshold for codecov to 1%
- replace all calls to `transmute` by calls `from_raw_parts`
- big transaction type refactoring
- impl tx execution and verification as traits
- reduce the amount of data stored in the runtime and use the Substrate block to
  as source of data in the client
- perf: use perfect hash function in calculate_l1_gas_by_vm_usage
- chore: add tests for tx hashing
- split `primitives` crates into multiple smaller crates
- fix: std feature import in transactions crate
- chore: improve logging about transaction when nonce is too high
- fix: rpc tests and background node run
- test: add tests for simulate tx offset
- test: add tests for tx hashing
- fix: bring back messages in transaction receipts
- feat: starknet os program output primitive

## v0.2.0

- add-contributors: `0xAsten`, `m-kus`, `joaopereira12`, `kasteph`
- ci: add verification if build-spec is working
- ci: added wasm to test
- ci: disable benchmark for pushes and pr's
- ci: fix docker and binaries build
- ci: don't enforce changelog on PR's with label `dependencies`
- doc: added translation of madara beast article.md to portuguese and russian
- doc: app chain template added in README
- fix: RPC getClassAt cairo legacy program code encoding
- fix: build-spec not working by setting the madara-path always and fetching
  relevant files
- fix: events are emitted in correct sequential order
- fix: expected event idx in continuation tokens in test responses
- fix: update RPC URL to use localhost instead of 0.0.0.0 in hurl.config file
- fix: update the default port for running Madara locally in getting-started.md
  file from 9933 to 9944.
- fix: replace the 0 initial gas value with u128::MAX because view call
  entrypoints were failing
- chore: remove global state root
- chore: cairo-contracts compilation scripts & docs are updated, cairo_0
  contracts recompiled
- chore: rebase of core deps and 0.12.1

## v0.1.0

- ci: rm codespell task and rm .codespellignore
- feat: refactor flags on tests
- feat: fetch config files from gh repo
- refactor: remove config files from the code
- ci: stop closing stale issues
- ci: reactivate changelog enforcement
- cli: change dev flag behaviour and created alias for base and madara path
- configs: fix genesis.json refs to link the config folder
- ci: downgraded windows runner to windows-latest
- ci: added windows binaries build and upload the binaries to the release page
- ci: add `CHANGELOG.md` and enforce it is edited for each PR on `main`
- fix: removed `madara_runtime` as a dependency in the client crates and make
  errors more expressive
- fix: state root bug fix where the tree was stored in runtime _before_ being
  committed
- feat: add a `genesis_loader` for the node and mocking
- feat: add `madara_tsukuyomi` as a submodule
- branding: use new logo in the README
- dev: Get the block status from the actual block in get_block_with_tx_hashes
- fix: l1-l2 messaging
- dev : clean contracts and compiled files<|MERGE_RESOLUTION|>--- conflicted
+++ resolved
@@ -2,11 +2,8 @@
 
 ## Next release
 
-<<<<<<< HEAD
 - chore: update dependencies
-=======
 - feat(infra): Added boilerplate to deploy a grafana/prometheus dashboard
->>>>>>> c5ad5376
 - refacor: use db hash
 - refactor: l2-sync
 - refactor: remove crate mp-mapping-sync
