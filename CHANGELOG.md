--- conflicted
+++ resolved
@@ -2,11 +2,8 @@
 
 ## Next release
 
-<<<<<<< HEAD
 - fix(proposer_factory): Removed and clean a lot of stuff on Client side, mostly node crate
-=======
 - feat(storage): removed the use of `BonsaiStorage` logs
->>>>>>> a3dc79ca
 - feat(storage): removed dependance on `StateUpdateWrapper`
 - feat(storage): state diff are now stored for each block
 - CI: fix toolchain
