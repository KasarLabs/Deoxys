# Madara Changelog

## Next release

<<<<<<< HEAD
- fix: UDC cairo 0 migration & events logic fix
=======
- fix: response of spec version rpc call fixed
- tests: integration test for l2 fetch task added
>>>>>>> 328280fb
- refactor: calculate class hashes in devnet
- feat: add config file and preset configure chain
- refactor: change default chain id and add custom flag to override
- fix: generate a fixed set of public and private keys for devnet
- fix: defaulted l1 gas price in devnet mode
- fix: fixed anvil port value in tests
- fix: flaky tests in gas price worker fixed
- ci: add coveralls report
- test: added tests for declare and deploy transactions
- fix: pending block must always be returned in rpc even if none is in db
- fix: fixed the starting block arg with an ignore_block_order argument
- docs: fixed Docker Compose instructions
- fix: removed unused dependencies with udeps and machete
- feat: add devnet via `--devnet` cli argument
- refactor: class import from FGW
- code docs: documented how get_storage_at is implemented
- fix: L1 rpc <=> network mismatch
- feat: rpc versioning
- feat: bumping Starknet version from v0.13.2 to Starknet v0.13.2.1
- fix: replaced old namings with adapted namings
- refactor: block import is now centrally done in a single crate
- tests: add e2e tests for rpc read methods
- tests: add e2e tests for the node
- fix: fixed some readme stuff
- feat: gas price provider added for block production
- feat: l1 sync service
- feat: gas price worker for l1
- test: tests added for eth client and event subscription
- feat: Added l1->l2 messaging
- test: add unitests primitives
- tests: add e2e tests for the node
- tests: add tests for the rpcs endpoints
- fix: pending contract storage not stored properly
- test: add tests crate `db`
- fix: --sync-l1-disabled cli option (#225)
- feat: experimental block production and mempool
- refactor: L1BlockMetric is intialized inside the EthereumClient new function
- refactor: BlockMetrics divided in L1BlockMetrics and BlockMetrics
- test: tests added for eth client and event subscription
- feat: add support for Starknet version 0.13.2
- fix(l1): removed free l1 endpoint list
- removed l1.rs from the sync crate and refactored it with alloy inside eth crate
- refactor: removed l1.rs from the sync crate and refactored it with alloy inside eth crate
- refactor: eth client (l1 crate) refactored with alloy
- feat: added l1 crate (eth crate)
- fix(metrics): removed influx and added l2_state_size data
- fix: command to start the Madara client
- refactor: database error unification
- feat: raise file-descriptor limit
- fix: docker
- fix: pending storage & sequencer_provider
- refactor: support pending blocks & db crate
- refactor: new crate exec
- fix(issue): Removed unrelated link from issue template
- feat: adding new readme and github issue templates for codebase reorg
- fix: trace, execution state_diff
- refactor: store compiled contract class
- fix: rate limit on classes
- refactor: use Felt in DB
- fix: fix sepolia by updating bonsai-trie
- feat(class): change class definition storage
- fix: pending block sync
- fix: transaction traces
- feat: store tx receipts
- refactor: new type StarknetVersion
- refactor: update starknet-rs with Felt
- fix(rpc): fixed block not found error on get_class method
- fix (rpc): get_transaction_status
- fix(cleanup): clean up around the Cargo.toml files, error handling and cli arguments
- fix(db): fault tolerance (database is not corrupted when the node is unexpectedly shut down / killed)
- fix(rpc): fixed state update deserialization
- fix(hashes): fixed tx by hash retrieval
- fix(logs): fixed logs and get_state_update
- refactor: remove primitives/felt
- refactor: move convert.rs to felt_wrapper.rs
- fix(decode): fix mapping db decoding
- feat: store reverted txs hashes
- feat(l1): added l1 free rpc url if none is provided
- cleanup: clean DB statics
- refactor: improve compatibility without forks
- fix(metrics): fixed some metrics endpoints
- fix(metrics): fix prometheus endpoint port
- fix(hashes): Fix invoke tx hashes for version v3
- fix: re-add prometheus, doc cli args, log format
- fix(program): Changed visibility of program serializer + archived
- fix(classes): remove the classes ordenation to allow fork rebasements
- fix(felt): enforce Felt type as much as possible into compute_hash.rs
- fix(logs): fixed some logs and others
- fix(rpc): fixed block storage column
- chore: update dependencies
- fix(hashers): cleaned hashers using types core hashers and Felt
- refactor: remove substrate block storage
- feat(infra): Added boilerplate to deploy a grafana/prometheus dashboard
- refacor: use db hash
- refactor: l2-sync
- refactor: remove crate mp-mapping-sync
- fix(rpc): get_nonce
- fix(rpc): get_class
- refactor: mapping db
- perf(db): contract key history now using rocksdb iterators for history
- fix(root): Cleaned state root commitments crate
- fix(hash): declare tx v0 hash computation
- perf(db): db contract history parallel fetching and batching
- remove RuntimeApi on RPC
- feat(metrics): Added sync time metrics
- refactor: using const and OnceCell instead of lazy_static
- refactor: remove crate mp-storage
- feat(infra): corrected dockerfile + docker-compose
- fix(rpc): error handling
- fix(lib): updated core libs to match oss
- fix: state root - replaced_classes commit
- feat: fetch block and state update in only one request
- feat: added madara launcher script
- fix: creation of the block context
- fix: is_missing_class
- fix: state root - replaced_classes
- feat(db): backups
- fix: state root for nonce
- fix: store the first history in storage ket
- perf: improved perfs with parallelized iteration over tx hashes cache
- fix: graceful shutdown of rocksdb on ctrl+c
- fix: better error handling around l1 and l2 sync
- perf: compile with target_cpu=skylake by default
- perf: storage key with encode
- fix: bloc context blockifier
- feat: up blockifier to v0.6.0-rc.2
- fix: change bonsai-trie fork location
- refactor: remove L1HandlerTxFee
- feat: up blockifier to v0.6.0-rc.2
- refactor: remove L1HandlerTxFee
- refactor: remove blockifier dependencie
- perf: convert blocks in parallel
- feat(commitments): Joined hash computation in event and tx commitments
- feat(l2 sync): polling to get new blocks once sync has caught up with the chain
- perf: store key
- fix: sync, remove `unwrap` in storage
- fix(classes): Fixed classes on the RPC level by adding ordering and complete deserialisation
- fix: class update
- feat: store key/value in `--disble-root` mode
- fix: storage nonce and key/value
- fix: class and store updates and block desync after ctrl+c
- fix: compile without libm
- fix: genesis state_update
- refactor: optimize get_class_at
- fix: crash build genesis on restart
- fix(classes): Fixed sierra exception on block 31625 and added --starting-block arg
- fix(db): with new implementation ContractStorage
- fix: fee_type for `simulate_transactions` rpc call
- feat(rocksdb): replaced most async database operations iwth multigets and batched inserts
- fix: get_state_update with new storage
- up: starknet-rs
- fix: exec on receipt
- feat(RPC): refacto `trace_transaction` and `trace_block_transaction`
- fix(proposer_factory): Removed and clean a lot of stuff on Client side, mostly node crate
- feat(storage): removed the use of `BonsaiStorage` logs
- feat(storage): removed dependance on `StateUpdateWrapper`
- feat(storage): state diff are now stored for each block
- CI: fix toolchain
- CI: add `cargo test` on PR
- refactor: remove dead code on `Struct Starknet<..>`
- fix: verify_l2
- feat(rpc): remove duplicated code, add mod 'utils'
- feat(storage): started migrating storage to the bonsai-lib
- fix: fix crashing cases on `get_block_with_receipts`
- fix: fix get_events minor issues
- fix: l1HandlerTx computed for commit
- refactor: optimise get_events RPC
- fix(root): fixed state commitments broken due to genesis loader
- feat(docker): add dockerfile and docker-compose
- fix: fix implementation `get_storage_at()` for `BlockifierStateAdapter`
- fix(sync): Fix end condition of the l2 sync
- fix(rpc): fix chain id method for mainnet
- fix(class): Fix Sierra classes conversion (missing abis)
- fix(compute): Fixed prepare_data_availability_modes computation
- feat(rpc): add pending block to `get_block_with_receipts` rpc call
- chore: update bonsai-trie (benefit from perf boost)
- feat(rpc): add `get_block_with_receipts` rpc call
- refactor: remove crate mp-state, mp-fee, mp-messages
- fix(class): Fix class conversions to support legacy Sierra versions
- feat: rebase blockifier
- feat(check): Added a state root check to ensure synced compatibility
- feat(metrics): Add prometheus metrics for mapping worker
- feat(storage): finished migrating contract storage to our backend bonsai trie dbs
- feat(storage): set up type-safe bonsai storage abstractions for usage in RPC
- fix(root): fix state root computation
- refactor: refactor mc-db crate
- feat(api_key): api key passed to FetchConfig correctly
- feat(api_key): Added support for --gateway-api to avoid rate limit from the gateway
- fix(latest): Retrieve latest synced block via internal client
- perf(l2 sync): parallelize commitment computation and refactor part of l2 io sync
- refactor: rpc methods and removed rpc-core
- feat: add an optional TUI dashboard
- feat(bonsai): Bumped bonsai lib to latest opti
- refactor(generic): reduced runtime dependence on generics
- fix(sync): Cleaned mc-sync isolating fetch process + added shared SyncStatus
- feat(self-hosted): host our own runner
- fix(deps): Removed unused dependencies
- feat(multi-trie): Added support for persistent storage tries
- feat(pending): added support for pending blocks in RPC requests
- perf(l2 sync): parallel fetching of blocks, classes, state updates
- fix l1 thread to reflect correct state_root, block_number, block_hash
- fix: remove gas_price and update starknet-rs from fork (temporary fix)
- fix(root): got state root to work (does not support class root yet)
- refactor(substrate_hash): Substrate hash is now retrieved via rpc client in
  `l2.rs`
- fix(worflows): fix toolchain and cache issue
- feat: Removal of the hardcoded mainnet configuration
- refactor: pass new CI
- fix(workflows): Fix madara CI
- feat(rpc): add_invoke_tx, add_deploy_account_tx, add_declare_tx
- feat(rpc): tx_receipt, re-execute tx
- feat(script): added CI scripts for starting madara and comparing JSON RPC
  calls
- perf(verify_l2): parallelized l2 state root update
- perf(state_commitment): parallelized state commitment hash computations
- fix(L1): fix l1 thread with battle tested implementation + removed l1-l2
- fix: update and store ConfigFetch in l2 sync(), chainId rpc call
- fix: get_events paging with continuation_token
- fix(class): #125
- fix(getStorageAt): #28
- fix(genesis): #107
- fix(class): #32 #33 #34
- fix(class): #116
- feat(class): download classes from sequencer
- feat: update and store highest block hash and number from sequencer
- feat: store events in block, return events in call get_transaction_receipt
- fix: updating outdated links to external resources in documentation
- feat(client/data-availability): implement custom error handling
- fix: get_block_by_block_hash then default rather than error
- feat(rpc): added `get_state_update` real values from DA db
- feat: add transparent representation to `Felt252Wrapper`
- feat(rpc/trace_api): add `trace_block_transaction`
- chore(db): changed the way hashes are encoded
- feat(rpc/trace_api): add `trace_transaction`

## v0.7.0

- chore: release v0.7.0
- refacto: remove abusive `TryInto` impl
- dev: optimize tx trace creation
- dev: make Madara std compatible
- CI: fix taplo version
- chore: add cache usage for `getEvents` and `getTransactionReceipt`
- fix: cairo1 contracts should be identified by their sierra class hash
- fix(cli): repair broken cli for da conf
- feat(client): on `add_declare_transaction` store sierra contract classes in
  the madara backend
- chore: use struct error in client/db
- fix: don't ignore Sierra to CASM mapping in genesis config
- refacto: early exit txs fee estimation when one fails
- dev: fix linter warning in README.md
- fix: remove waiting loop from `getTxReceipt`
- feat: types in `mp-transactions` impl a method to get their version
- feat: make L1 gas price a `const` of the `RuntimeConfig`
- fix: broken class hashes and contracts in genesis
- refactor: rename LAST_SYNCED_L1_BLOCK to be more clear
- chore: add headers to da calldata, fix eth da in sovereign mode
- refacto(simulate_tx): move logic to the client
- chore: added ca-certificate in DockerFile for SSL related issues
- chore(primitives/commitment): remove crate
- chore(primitives/block/header): remove starknet-trie dependent fields
- refacto(primitives/db): add a temporary way to get a fake global state root
- feat(rpc): add starknet_version and eth_l1_gas_fee on block header
- fix(spec_version): spec version now returning 0.5.1
- chore: feature flags for avail and celestia DA
- feat(rpc): added support for v0.5.1 JSON-RPC specs
- feat(rpc): added ordered messages/events in trace fields
- feat(rpc): support for starknet.rs v0.5.1 version
- feat(rpc): added execution resources in trace fields
- feat(rpc): added state diff field in trace fields
- refactor: removed benchmarking folder and traces of CI pipeline
- fix: decouple is_query into is_query and offset_version
- feat: add sierra to casm class hash mapping to genesis assets
- chore: remove ArgentMulticall from genesis assets
- feat: remove `seq_addr_updated` from `GenesisData`
- chore: added prometheus metrics for da layer
- chore: bump celestia rpc crate version
- fix(DA): run the proof first then the state update
- fix: `prove_current_block` is called after `update_state`
- ci: add foundry ci task to push workflow
- fix: first tx for non deployed account is valid
- fix: incorrect base url for fetching config
- feat: add predeployed accounts to genesis state
- feat(rpc): Added starknet_simulateTransactions
- fix: Change serialization of bitvec to &[u8] in merkle tree to avoid memory
  uninitialized
- chore: change SCARB config version for foundry CI
- feat(da): update da calldata encoding to v0.11.0 spec, da conf examples, da
  conf flag, da-tests in CI
- refactor: use `map` in `estimate_fee` to stop computation on error
- fix(node/commands): md5 are also checked when running setup --from-local
- feat(data-availability): extend eth config with poll interval
- fix(snos-output): expose snos codec, remove unused `get_starknet_messages`
  runtime method, and unnecessary mp-snos-output dependencies
- feat(program-hash): add new pallet constant for Starknet OS progam hash;
  expose runtime getter method; add dedicated crate to manage versions
- feat(runtime): expose fee token address getter method
- feat(settlement): run client thread responsible for pushing state updates and
  messaging on Ethereum
- feat(settlement): starknet core contract tests with anvil sandbox
- fix(rpc-test): incorrect node url
- feat(settlement): e2e test with Madara node settling on Ethereum contract
- refactor: use `map` in `estimate_fee` to stop computation on error
- fix: `tempdir` crate has been deprecated; use `tempfile` instead
- dev: add avail and celestia crates behind a feature flag
- dev: replace md5 with sha3_256 hash function
- feat: fixing getNonce Rpc Call and adding a new test
- refactor: use Zaun crate for Starknet core contract bindings
- refactor: use Anvil sandbox from Zaun crate
- feat(rpc): estimateMessageFee RPC call implementation

## v0.6.0

- chore: release v0.6.0
- refacto: substrate/starknet names in rpc library
- feat(rpc): Added starknet_getTransactionStatus and removed
  starknet_pendingTransactions
- feat(rpc): add starknet_specVersion rpc + added test for future support
- docs: Added v0.6.0-rc5 documentation above the rpc method functions
- dev(deps): bump starknet rs, use Eq for EmmitedEvents comparaison
- test(rust-rpc-test): use undeclared contracts for declare transactions testing
- build: update blockifier, fix divergent substrat block hash
- chore: remove tests that run in wasm and native, only wasm from now
- chore: split StarknetRpcApi trait in two, like in openRPC specs
- refacto: move starknet runtime api in it's own crate
- chore: update README.md and getting-started.md
- chore: remove crates that have been copy-pasted from plkdtSDK
- feat(rpc): return deployed contract address and actual fee in transaction
  receipt
- fix: Wait for 1 minute for transaction to be processed in
  get_transaction_receipt rpc
- ci: Fix starknet foundry sncast not found
- fix: Ensure transaction checks are compatible with starknet-rs
- ci: Run Starknet Foundry tests against Madara RPC
- fix: add name, symbol and decimals to fee token storage
- fix: dependencies for dockerfile and binaries
- docs: add translation of madara beast article to spanish
- chore: update starknet-js version in faucet-setup docs
- dev(compilation): add incremental compilation
- feat(rpc): add support for bulk estimate fee
- feat: add argent multicall contract to genesis
- chore(data-availability): update avail-subxt to version 0.4.0
- fix(ci): setup should fetch files from local config
- chore: deprecate `madara-app` and `madara-dev-explorer` modules
- chore(data-availability-avail): implement fire and forget, and add ws
  reconnection logic
- chore: update `polkadot-sdk` to `release-polkadot-v1.3.0`
- feat: fallback default file for DA and Settlement configuration files

## v0.5.0

- chore: release v0.5.0
- test: add transaction pool logic unit tests
- feat(client): spawn a task that listen to storage changes and build the
  resulting commiment state diff for each block
- dev(StarknetRPC): log error received from node before mapping to
  InternalServerError
- fix: change 'nonce too high' to log in debug instead of info
- chore: update deps, vm ressource fee cost are now FixedU128, and stored in an
  hashmap
- ci: change jobs order in the workflow
- ci: run integrations tests in the same runner as build
- ci: replace ci cache with rust-cache
- fix(transactions): remove `nonce` field from InvokeV0 tx
- feat(transactions): don't enforce ordering in validate_unsigned for invokeV0
- test(pallet): add function to get braavos hash
- fix: event commitment documentation typo
- ci: added testing key generation in the ci
- fix(starknet-rpc-test): init one request client per runtime
- test: validate Nonce for unsigned user txs
- fix: fixed declare V0 placeholder with the hash of an empty list of felts
- feat(cli): `run` is the by default command when running the `madara` bin
- refacto(cli): `run` and `setup` commands are defined in their own files
- refacto(cli): `run.testnet` argument removed in favor of the substrate native
  `chain` arg
- feat(cli): `run.fetch_chain_spec` argument removed in favor of the substrate
  native `chain` arg
- feat(cli): `setup` require a source file, either from an url or a path on the
  local filesystem
- chore(cli): use `Url`, `Path` and `PathBuf` types rather than `String`
- refacto(cli): moved the pallet/chain_spec/utils methods to the node crate
- feat(cli): `madara_path` arg has been remove, we use the substrate native
  `base_path` arg instead
- feat(cli): sharingan chain specs are loaded during the compilation, not
  downloaded from github
- refacto(pallet/starknet): `GenesisLoader` refactored as `GenesisData` + a
  `base_path` field
- feat(cli): for `run` param `--dev` now imply `--tmp`, as it is in substrate
- test(starknet-rpc-test): run all tests against a single madara node
- fix(service): confusing message when node starts (output the actual sealing
  method being used)
- refactor(sealing): how the sealing mode is passed into runtime
- feat(sealing): finalization for instant sealing
- test(starknet-js-test): run basic starknetjs compatibility tests again the
  madara node
- feat(cache-option): add an option to enable aggressive caching in command-line
  parameters

## v0.4.0

- chore: release v0.4.0
- feat: better management of custom configurations for genesis assets
- feat: use actual vm resource costs
- fix: add setup and run for rpc tests
- fix: fix clap for run command
- fix: add `madara_path` flag for setup command
- fix: add official references to configs files
- fix: cargo update and `main` branch prettier fix
- fix: fix sharingan chain spec
- fix: update madara infra to main branch
- fix: update `Cargo.lock`
- fix: rpc test failing
- refactor: exported chain id constant in mp-chain-id crate and added one for
  SN_MAIN
- ci: disable pr close workflow
- ci: add ci verification for detecting genesis changes and config hashes
- test: add e2e test for `estimate_fee`

## v0.3.0

- chore: release v0.3.0
- chore: big transaction type refactoring
- chore: split `primitives` crates into multiple smaller crates
- chore: improve logging about transaction when nonce is too high
- chore: add real class hash values for genesis config
- fix: use specific commit for avail and celestia
- fix: change dep of rustdoc on push
- fix: initial_gas set to max_fee and fixed fee not being charged when max_fee=0
- fix: correct value of compiled_class_hash in RPCTransaction
- fix: std feature import in transactions crate
- fix: replace all calls to `transmute` by calls `from_raw_parts`
- fix: estimate_fee should make sure all transaction have a version being
  2^128 + 1 or 2^128+2 depending on the tx type
- feat: modify the hash_bytes functions in `poseidon` and `pedersen` for dynamic
  data length
- feat: print development accounts at node startup
- feat: unification of the DA interface
- feat: bump starknet-core to 0.6.0 and remove InvokeV0
- feat: use resolver 2 for cargo in the workspace
- feat: impl tx execution and verification as traits
- perf: reduce the amount of data stored in the runtime and use the Substrate
  block to as source of data in the client
- perf: use perfect hash function in calculate_l1_gas_by_vm_usage
- build: restructure code for rust latest version
- build: bump rustc nightly version to 1.74 date
- buid: add rust-analyzer to toolchain components
- ci: scope cache by branch and add cache cleanup
- ci: increase threshold for codecov to 1%
- test: add `starknet-rpc-test` crate to the workspace
- test: add test to check tx signed by OZ account can be signed with Argent pk
- buid: add rust-analyzer to toolchain components
- ci: increase threshold for codecov to 1%
- replace all calls to `transmute` by calls `from_raw_parts`
- big transaction type refactoring
- impl tx execution and verification as traits
- reduce the amount of data stored in the runtime and use the Substrate block to
  as source of data in the client
- perf: use perfect hash function in calculate_l1_gas_by_vm_usage
- chore: add tests for tx hashing
- split `primitives` crates into multiple smaller crates
- fix: std feature import in transactions crate
- chore: improve logging about transaction when nonce is too high
- fix: rpc tests and background node run
- test: add tests for simulate tx offset
- test: add tests for tx hashing
- fix: bring back messages in transaction receipts
- feat: starknet os program output primitive

## v0.2.0

- add-contributors: `0xAsten`, `m-kus`, `joaopereira12`, `kasteph`
- ci: add verification if build-spec is working
- ci: added wasm to test
- ci: disable benchmark for pushes and pr's
- ci: fix docker and binaries build
- ci: don't enforce changelog on PR's with label `dependencies`
- doc: added translation of madara beast article.md to portuguese and russian
- doc: app chain template added in README
- fix: RPC getClassAt cairo legacy program code encoding
- fix: build-spec not working by setting the madara-path always and fetching
  relevant files
- fix: events are emitted in correct sequential order
- fix: expected event idx in continuation tokens in test responses
- fix: update RPC URL to use localhost instead of 0.0.0.0 in hurl.config file
- fix: update the default port for running Madara locally in getting-started.md
  file from 9933 to 9944.
- fix: replace the 0 initial gas value with u128::MAX because view call
  entrypoints were failing
- chore: remove global state root
- chore: cairo-contracts compilation scripts & docs are updated, cairo_0
  contracts recompiled
- chore: rebase of core deps and 0.12.1

## v0.1.0

- ci: rm codespell task and rm .codespellignore
- feat: refactor flags on tests
- feat: fetch config files from gh repo
- refactor: remove config files from the code
- ci: stop closing stale issues
- ci: reactivate changelog enforcement
- cli: change dev flag behaviour and created alias for base and madara path
- configs: fix genesis.json refs to link the config folder
- ci: downgraded windows runner to windows-latest
- ci: added windows binaries build and upload the binaries to the release page
- ci: add `CHANGELOG.md` and enforce it is edited for each PR on `main`
- fix: removed `madara_runtime` as a dependency in the client crates and make
  errors more expressive
- fix: state root bug fix where the tree was stored in runtime _before_ being
  committed
- feat: add a `genesis_loader` for the node and mocking
- feat: add `madara_tsukuyomi` as a submodule
- branding: use new logo in the README
- dev: Get the block status from the actual block in get_block_with_tx_hashes
- fix: l1-l2 messaging
- dev : clean contracts and compiled files<|MERGE_RESOLUTION|>--- conflicted
+++ resolved
@@ -2,12 +2,9 @@
 
 ## Next release
 
-<<<<<<< HEAD
 - fix: UDC cairo 0 migration & events logic fix
-=======
 - fix: response of spec version rpc call fixed
 - tests: integration test for l2 fetch task added
->>>>>>> 328280fb
 - refactor: calculate class hashes in devnet
 - feat: add config file and preset configure chain
 - refactor: change default chain id and add custom flag to override
