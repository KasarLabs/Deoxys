# Deoxys Changelog

## Next release

<<<<<<< HEAD
- fix: pending contract storage not stored properly
=======
- test: add tests crate `db`
- fix: #225
>>>>>>> 62cd8a94
- feat: experimental block production and mempool
- refactor: L1BlockMetric is intialized inside the EthereumClient new function
- refactor: BlockMetrics divided in L1BlockMetrics and BlockMetrics
- test: tests added for eth client and event subscription
- feat: add support for Starknet version 0.13.2
- fix(l1): removed free l1 endpoint list
- removed l1.rs from the sync crate and refactored it with alloy inside eth crate
- refactor: removed l1.rs from the sync crate and refactored it with alloy inside eth crate
- refactor: eth client (l1 crate) refactored with alloy
- feat: added l1 crate (eth crate)
- fix(metrics): removed influx and added l2_state_size data
- fix: command to start the Madara client
- refactor: database error unification
- feat: raise file-descriptor limit
- fix: docker
- fix: pending storage & sequencer_provider
- refactor: support pending blocks & db crate
- refactor: new crate exec
- fix(issue): Removed unrelated link from issue template
- feat: adding new readme and github issue templates for codebase reorg
- fix: trace, execution state_diff
- refactor: store compiled contract class
- fix: rate limit on classes
- refactor: use Felt in DB
- fix: fix sepolia by updating bonsai-trie
- feat(class): change class definition storage
- fix: pending block sync
- fix: transaction traces
- feat: store tx receipts
- refactor: new type StarknetVersion
- refactor: update starknet-rs with Felt
- fix(rpc): fixed block not found error on get_class method
- fix (rpc): get_transaction_status
- fix(cleanup): clean up around the Cargo.toml files, error handling and cli arguments
- fix(db): fault tolerance (database is not corrupted when the node is unexpectedly shut down / killed)
- fix(rpc): fixed state update deserialization
- fix(hashes): fixed tx by hash retrieval
- fix(logs): fixed logs and get_state_update
- refactor: remove primitives/felt
- refactor: move convert.rs to felt_wrapper.rs
- fix(decode): fix mapping db decoding
- feat: store reverted txs hashes
- feat(l1): added l1 free rpc url if none is provided
- cleanup: clean DB statics
- refactor: improve compatibility without forks
- fix(metrics): fixed some metrics endpoints
- fix(metrics): fix prometheus endpoint port
- fix(hashes): Fix invoke tx hashes for version v3
- fix: re-add prometheus, doc cli args, log format
- fix(program): Changed visibility of program serializer + archived
- fix(classes): remove the classes ordenation to allow fork rebasements
- fix(felt): enforce Felt type as much as possible into compute_hash.rs
- fix(logs): fixed some logs and others
- fix(rpc): fixed block storage column
- chore: update dependencies
- fix(hashers): cleaned hashers using types core hashers and Felt
- refactor: remove substrate block storage
- feat(infra): Added boilerplate to deploy a grafana/prometheus dashboard
- refacor: use db hash
- refactor: l2-sync
- refactor: remove crate dp-mapping-sync
- fix(rpc): get_nonce
- fix(rpc): get_class
- refactor: mapping db
- perf(db): contract key history now using rocksdb iterators for history
- fix(root): Cleaned state root commitments crate
- fix(hash): declare tx v0 hash computation
- perf(db): db contract history parallel fetching and batching
- remove RuntimeApi on RPC
- feat(metrics): Added sync time metrics
- refactor: using const and OnceCell instead of lazy_static
- refactor: remove crate dp-storage
- feat(infra): corrected dockerfile + docker-compose
- fix(rpc): error handling
- fix(lib): updated core libs to match oss
- fix: state root - replaced_classes commit
- feat: fetch block and state update in only one request
- feat: added deoxys launcher script
- fix: creation of the block context
- fix: is_missing_class
- fix: state root - replaced_classes
- feat(db): backups
- fix: state root for nonce
- fix: store the first history in storage ket
- perf: improved perfs with parallelized iteration over tx hashes cache
- fix: graceful shutdown of rocksdb on ctrl+c
- fix: better error handling around l1 and l2 sync
- perf: compile with target_cpu=skylake by default
- perf: storage key with encode
- fix: bloc context blockifier
- feat: up blockifier to v0.6.0-rc.2
- fix: change bonsai-trie fork location
- refactor: remove L1HandlerTxFee
- feat: up blockifier to v0.6.0-rc.2
- refactor: remove L1HandlerTxFee
- refactor: remove blockifier dependencie
- perf: convert blocks in parallel
- feat(commitments): Joined hash computation in event and tx commitments
- feat(l2 sync): polling to get new blocks once sync has caught up with the chain
- perf: store key
- fix: sync, remove `unwrap` in storage
- fix(classes): Fixed classes on the RPC level by adding ordering and complete deserialisation
- fix: class update
- feat: store key/value in `--disble-root` mode
- fix: storage nonce and key/value
- fix: class and store updates and block desync after ctrl+c
- fix: compile without libm
- fix: genesis state_update
- refactor: optimize get_class_at
- fix: crash build genesis on restart
- fix(classes): Fixed sierra exception on block 31625 and added --starting-block arg
- fix(db): with new implementation ContractStorage
- fix: fee_type for `simulate_transactions` rpc call
- feat(rocksdb): replaced most async database operations iwth multigets and batched inserts
- fix: get_state_update with new storage
- up: starknet-rs
- fix: exec on receipt
- feat(RPC): refacto `trace_transaction` and `trace_block_transaction`
- fix(proposer_factory): Removed and clean a lot of stuff on Client side, mostly node crate
- feat(storage): removed the use of `BonsaiStorage` logs
- feat(storage): removed dependance on `StateUpdateWrapper`
- feat(storage): state diff are now stored for each block
- CI: fix toolchain
- CI: add `cargo test` on PR
- refactor: remove dead code on `Struct Starknet<..>`
- fix: verify_l2
- feat(rpc): remove duplicated code, add mod 'utils'
- feat(storage): started migrating storage to the bonsai-lib
- fix: fix crashing cases on `get_block_with_receipts`
- fix: fix get_events minor issues
- fix: l1HandlerTx computed for commit
- refactor: optimise get_events RPC
- fix(root): fixed state commitments broken due to genesis loader
- feat(docker): add dockerfile and docker-compose
- fix: fix implementation `get_storage_at()` for `BlockifierStateAdapter`
- fix(sync): Fix end condition of the l2 sync
- fix(rpc): fix chain id method for mainnet
- fix(class): Fix Sierra classes conversion (missing abis)
- fix(compute): Fixed prepare_data_availability_modes computation
- feat(rpc): add pending block to `get_block_with_receipts` rpc call
- chore: update bonsai-trie (benefit from perf boost)
- feat(rpc): add `get_block_with_receipts` rpc call
- refactor: remove crate dp-state, dp-fee, dp-messages
- fix(class): Fix class conversions to support legacy Sierra versions
- feat: rebase blockifier
- feat(check): Added a state root check to ensure synced compatibility
- feat(metrics): Add prometheus metrics for mapping worker
- feat(storage): finished migrating contract storage to our backend bonsai trie dbs
- feat(storage): set up type-safe bonsai storage abstractions for usage in RPC
- fix(root): fix state root computation
- refactor: refactor dc-db crate
- feat(api_key): api key passed to FetchConfig correctly
- feat(api_key): Added support for --gateway-api to avoid rate limit from the gateway
- fix(latest): Retrieve latest synced block via internal client
- perf(l2 sync): parallelize commitment computation and refactor part of l2 io sync
- refactor: rpc methods and removed rpc-core
- feat: add an optional TUI dashboard
- feat(bonsai): Bumped bonsai lib to latest opti
- refactor(generic): reduced runtime dependence on generics
- fix(sync): Cleaned dc-sync isolating fetch process + added shared SyncStatus
- feat(self-hosted): host our own runner
- fix(deps): Removed unused dependencies
- feat(multi-trie): Added support for persistent storage tries
- feat(pending): added support for pending blocks in RPC requests
- perf(l2 sync): parallel fetching of blocks, classes, state updates
- fix l1 thread to reflect correct state_root, block_number, block_hash
- fix: remove gas_price and update starknet-rs from fork (temporary fix)
- fix(root): got state root to work (does not support class root yet)
- refactor(substrate_hash): Substrate hash is now retrieved via rpc client in
  `l2.rs`
- fix(worflows): fix toolchain and cache issue
- feat: Removal of the hardcoded mainnet configuration
- refactor: pass new CI
- fix(workflows): Fix deoxys CI
- feat(rpc): add_invoke_tx, add_deploy_account_tx, add_declare_tx
- feat(rpc): tx_receipt, re-execute tx
- feat(script): added CI scripts for starting Deoxys and comparing JSON RPC
  calls
- perf(verify_l2): parallelized l2 state root update
- perf(state_commitment): parallelized state commitment hash computations
- fix(L1): fix l1 thread with battle tested implementation + removed l1-l2
- fix: update and store ConfigFetch in l2 sync(), chainId rpc call
- fix: get_events paging with continuation_token
- fix(class): #125
- fix(getStorageAt): #28
- fix(genesis): #107
- fix(class): #32 #33 #34
- fix(class): #116
- feat(class): download classes from sequencer
- feat: update and store highest block hash and number from sequencer
- feat: store events in block, return events in call get_transaction_receipt
- fix: updating outdated links to external resources in documentation
- feat(client/data-availability): implement custom error handling
- fix: get_block_by_block_hash then default rather than error
- feat(rpc): added `get_state_update` real values from DA db
- feat: add transparent representation to `Felt252Wrapper`
- feat(rpc/trace_api): add `trace_block_transaction`
- chore(db): changed the way hashes are encoded
- feat(rpc/trace_api): add `trace_transaction`

## v0.7.0

- chore: release v0.7.0
- refacto: remove abusive `TryInto` impl
- dev: optimize tx trace creation
- dev: make Madara std compatible
- CI: fix taplo version
- chore: add cache usage for `getEvents` and `getTransactionReceipt`
- fix: cairo1 contracts should be identified by their sierra class hash
- fix(cli): repair broken cli for da conf
- feat(client): on `add_declare_transaction` store sierra contract classes in
  the madara backend
- chore: use struct error in client/db
- fix: don't ignore Sierra to CASM mapping in genesis config
- refacto: early exit txs fee estimation when one fails
- dev: fix linter warning in README.md
- fix: remove waiting loop from `getTxReceipt`
- feat: types in `dp-transactions` impl a method to get their version
- feat: make L1 gas price a `const` of the `RuntimeConfig`
- fix: broken class hashes and contracts in genesis
- refactor: rename LAST_SYNCED_L1_BLOCK to be more clear
- chore: add headers to da calldata, fix eth da in sovereign mode
- refacto(simulate_tx): move logic to the client
- chore: added ca-certificate in DockerFile for SSL related issues
- chore(primitives/commitment): remove crate
- chore(primitives/block/header): remove starknet-trie dependent fields
- refacto(primitives/db): add a temporary way to get a fake global state root
- feat(rpc): add starknet_version and eth_l1_gas_fee on block header
- fix(spec_version): spec version now returning 0.5.1
- chore: feature flags for avail and celestia DA
- feat(rpc): added support for v0.5.1 JSON-RPC specs
- feat(rpc): added ordered messages/events in trace fields
- feat(rpc): support for starknet.rs v0.5.1 version
- feat(rpc): added execution resources in trace fields
- feat(rpc): added state diff field in trace fields
- refactor: removed benchmarking folder and traces of CI pipeline
- fix: decouple is_query into is_query and offset_version
- feat: add sierra to casm class hash mapping to genesis assets
- chore: remove ArgentMulticall from genesis assets
- feat: remove `seq_addr_updated` from `GenesisData`
- chore: added prometheus metrics for da layer
- chore: bump celestia rpc crate version
- fix(DA): run the proof first then the state update
- fix: `prove_current_block` is called after `update_state`
- ci: add foundry ci task to push workflow
- fix: first tx for non deployed account is valid
- fix: incorrect base url for fetching config
- feat: add predeployed accounts to genesis state
- feat(rpc): Added starknet_simulateTransactions
- fix: Change serialization of bitvec to &[u8] in merkle tree to avoid memory
  uninitialized
- chore: change SCARB config version for foundry CI
- feat(da): update da calldata encoding to v0.11.0 spec, da conf examples, da
  conf flag, da-tests in CI
- refactor: use `map` in `estimate_fee` to stop computation on error
- fix(node/commands): md5 are also checked when running setup --from-local
- feat(data-availability): extend eth config with poll interval
- fix(snos-output): expose snos codec, remove unused `get_starknet_messages`
  runtime method, and unnecessary dp-snos-output dependencies
- feat(program-hash): add new pallet constant for Starknet OS progam hash;
  expose runtime getter method; add dedicated crate to manage versions
- feat(runtime): expose fee token address getter method
- feat(settlement): run client thread responsible for pushing state updates and
  messaging on Ethereum
- feat(settlement): starknet core contract tests with anvil sandbox
- fix(rpc-test): incorrect node url
- feat(settlement): e2e test with Madara node settling on Ethereum contract
- refactor: use `map` in `estimate_fee` to stop computation on error
- fix: `tempdir` crate has been deprecated; use `tempfile` instead
- dev: add avail and celestia crates behind a feature flag
- dev: replace md5 with sha3_256 hash function
- feat: fixing getNonce Rpc Call and adding a new test
- refactor: use Zaun crate for Starknet core contract bindings
- refactor: use Anvil sandbox from Zaun crate
- feat(rpc): estimateMessageFee RPC call implementation

## v0.6.0

- chore: release v0.6.0
- refacto: substrate/starknet names in rpc library
- feat(rpc): Added starknet_getTransactionStatus and removed
  starknet_pendingTransactions
- feat(rpc): add starknet_specVersion rpc + added test for future support
- docs: Added v0.6.0-rc5 documentation above the rpc method functions
- dev(deps): bump starknet rs, use Eq for EmmitedEvents comparaison
- test(rust-rpc-test): use undeclared contracts for declare transactions testing
- build: update blockifier, fix divergent substrat block hash
- chore: remove tests that run in wasm and native, only wasm from now
- chore: split StarknetRpcApi trait in two, like in openRPC specs
- refacto: move starknet runtime api in it's own crate
- chore: update README.md and getting-started.md
- chore: remove crates that have been copy-pasted from plkdtSDK
- feat(rpc): return deployed contract address and actual fee in transaction
  receipt
- fix: Wait for 1 minute for transaction to be processed in
  get_transaction_receipt rpc
- ci: Fix starknet foundry sncast not found
- fix: Ensure transaction checks are compatible with starknet-rs
- ci: Run Starknet Foundry tests against Madara RPC
- fix: add name, symbol and decimals to fee token storage
- fix: dependencies for dockerfile and binaries
- docs: add translation of madara beast article to spanish
- chore: update starknet-js version in faucet-setup docs
- dev(compilation): add incremental compilation
- feat(rpc): add support for bulk estimate fee
- feat: add argent multicall contract to genesis
- chore(data-availability): update avail-subxt to version 0.4.0
- fix(ci): setup should fetch files from local config
- chore: deprecate `madara-app` and `madara-dev-explorer` modules
- chore(data-availability-avail): implement fire and forget, and add ws
  reconnection logic
- chore: update `polkadot-sdk` to `release-polkadot-v1.3.0`
- feat: fallback default file for DA and Settlement configuration files

## v0.5.0

- chore: release v0.5.0
- test: add transaction pool logic unit tests
- feat(client): spawn a task that listen to storage changes and build the
  resulting commiment state diff for each block
- dev(StarknetRPC): log error received from node before mapping to
  InternalServerError
- fix: change 'nonce too high' to log in debug instead of info
- chore: update deps, vm ressource fee cost are now FixedU128, and stored in an
  hashmap
- ci: change jobs order in the workflow
- ci: run integrations tests in the same runner as build
- ci: replace ci cache with rust-cache
- fix(transactions): remove `nonce` field from InvokeV0 tx
- feat(transactions): don't enforce ordering in validate_unsigned for invokeV0
- test(pallet): add function to get braavos hash
- fix: event commitment documentation typo
- ci: added testing key generation in the ci
- fix(starknet-rpc-test): init one request client per runtime
- test: validate Nonce for unsigned user txs
- fix: fixed declare V0 placeholder with the hash of an empty list of felts
- feat(cli): `run` is the by default command when running the `madara` bin
- refacto(cli): `run` and `setup` commands are defined in their own files
- refacto(cli): `run.testnet` argument removed in favor of the substrate native
  `chain` arg
- feat(cli): `run.fetch_chain_spec` argument removed in favor of the substrate
  native `chain` arg
- feat(cli): `setup` require a source file, either from an url or a path on the
  local filesystem
- chore(cli): use `Url`, `Path` and `PathBuf` types rather than `String`
- refacto(cli): moved the pallet/chain_spec/utils methods to the node crate
- feat(cli): `madara_path` arg has been remove, we use the substrate native
  `base_path` arg instead
- feat(cli): sharingan chain specs are loaded during the compilation, not
  downloaded from github
- refacto(pallet/starknet): `GenesisLoader` refactored as `GenesisData` + a
  `base_path` field
- feat(cli): for `run` param `--dev` now imply `--tmp`, as it is in substrate
- test(starknet-rpc-test): run all tests against a single madara node
- fix(service): confusing message when node starts (output the actual sealing
  method being used)
- refactor(sealing): how the sealing mode is passed into runtime
- feat(sealing): finalization for instant sealing
- test(starknet-js-test): run basic starknetjs compatibility tests again the
  madara node
- feat(cache-option): add an option to enable aggressive caching in command-line
  parameters

## v0.4.0

- chore: release v0.4.0
- feat: better management of custom configurations for genesis assets
- feat: use actual vm resource costs
- fix: add setup and run for rpc tests
- fix: fix clap for run command
- fix: add `madara_path` flag for setup command
- fix: add official references to configs files
- fix: cargo update and `main` branch prettier fix
- fix: fix sharingan chain spec
- fix: update madara infra to main branch
- fix: update `Cargo.lock`
- fix: rpc test failing
- refactor: exported chain id constant in dp-chain-id crate and added one for
  SN_MAIN
- ci: disable pr close workflow
- ci: add ci verification for detecting genesis changes and config hashes
- test: add e2e test for `estimate_fee`

## v0.3.0

- chore: release v0.3.0
- chore: big transaction type refactoring
- chore: split `primitives` crates into multiple smaller crates
- chore: improve logging about transaction when nonce is too high
- chore: add real class hash values for genesis config
- fix: use specific commit for avail and celestia
- fix: change dep of rustdoc on push
- fix: initial_gas set to max_fee and fixed fee not being charged when max_fee=0
- fix: correct value of compiled_class_hash in RPCTransaction
- fix: std feature import in transactions crate
- fix: replace all calls to `transmute` by calls `from_raw_parts`
- fix: estimate_fee should make sure all transaction have a version being
  2^128 + 1 or 2^128+2 depending on the tx type
- feat: modify the hash_bytes functions in `poseidon` and `pedersen` for dynamic
  data length
- feat: print development accounts at node startup
- feat: unification of the DA interface
- feat: bump starknet-core to 0.6.0 and remove InvokeV0
- feat: use resolver 2 for cargo in the workspace
- feat: impl tx execution and verification as traits
- perf: reduce the amount of data stored in the runtime and use the Substrate
  block to as source of data in the client
- perf: use perfect hash function in calculate_l1_gas_by_vm_usage
- build: restructure code for rust latest version
- build: bump rustc nightly version to 1.74 date
- buid: add rust-analyzer to toolchain components
- ci: scope cache by branch and add cache cleanup
- ci: increase threshold for codecov to 1%
- test: add `starknet-rpc-test` crate to the workspace
- test: add test to check tx signed by OZ account can be signed with Argent pk
- buid: add rust-analyzer to toolchain components
- ci: increase threshold for codecov to 1%
- replace all calls to `transmute` by calls `from_raw_parts`
- big transaction type refactoring
- impl tx execution and verification as traits
- reduce the amount of data stored in the runtime and use the Substrate block to
  as source of data in the client
- perf: use perfect hash function in calculate_l1_gas_by_vm_usage
- chore: add tests for tx hashing
- split `primitives` crates into multiple smaller crates
- fix: std feature import in transactions crate
- chore: improve logging about transaction when nonce is too high
- fix: rpc tests and background node run
- test: add tests for simulate tx offset
- test: add tests for tx hashing
- fix: bring back messages in transaction receipts
- feat: starknet os program output primitive

## v0.2.0

- add-contributors: `0xAsten`, `m-kus`, `joaopereira12`, `kasteph`
- ci: add verification if build-spec is working
- ci: added wasm to test
- ci: disable benchmark for pushes and pr's
- ci: fix docker and binaries build
- ci: don't enforce changelog on PR's with label `dependencies`
- doc: added translation of madara beast article.md to portuguese and russian
- doc: app chain template added in README
- fix: RPC getClassAt cairo legacy program code encoding
- fix: build-spec not working by setting the madara-path always and fetching
  relevant files
- fix: events are emitted in correct sequential order
- fix: expected event idx in continuation tokens in test responses
- fix: update RPC URL to use localhost instead of 0.0.0.0 in hurl.config file
- fix: update the default port for running Madara locally in getting-started.md
  file from 9933 to 9944.
- fix: replace the 0 initial gas value with u128::MAX because view call
  entrypoints were failing
- chore: remove global state root
- chore: cairo-contracts compilation scripts & docs are updated, cairo_0
  contracts recompiled
- chore: rebase of core deps and 0.12.1

## v0.1.0

- ci: rm codespell task and rm .codespellignore
- feat: refactor flags on tests
- feat: fetch config files from gh repo
- refactor: remove config files from the code
- ci: stop closing stale issues
- ci: reactivate changelog enforcement
- cli: change dev flag behaviour and created alias for base and madara path
- configs: fix genesis.json refs to link the config folder
- ci: downgraded windows runner to windows-latest
- ci: added windows binaries build and upload the binaries to the release page
- ci: add `CHANGELOG.md` and enforce it is edited for each PR on `main`
- fix: removed `madara_runtime` as a dependency in the client crates and make
  errors more expressive
- fix: state root bug fix where the tree was stored in runtime _before_ being
  committed
- feat: add a `genesis_loader` for the node and mocking
- feat: add `madara_tsukuyomi` as a submodule
- branding: use new logo in the README
- dev: Get the block status from the actual block in get_block_with_tx_hashes
- fix: l1-l2 messaging
- dev : clean contracts and compiled files<|MERGE_RESOLUTION|>--- conflicted
+++ resolved
@@ -2,12 +2,9 @@
 
 ## Next release
 
-<<<<<<< HEAD
 - fix: pending contract storage not stored properly
-=======
 - test: add tests crate `db`
-- fix: #225
->>>>>>> 62cd8a94
+- fix: --sync-l1-disabled cli option (#225)
 - feat: experimental block production and mempool
 - refactor: L1BlockMetric is intialized inside the EthereumClient new function
 - refactor: BlockMetrics divided in L1BlockMetrics and BlockMetrics
