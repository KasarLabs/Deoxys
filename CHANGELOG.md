--- conflicted
+++ resolved
@@ -2,12 +2,9 @@
 
 ## Next release
 
-<<<<<<< HEAD
-- fix(classes): Fixed sierra exception on block 31625
-=======
+- fix(classes): Fixed sierra exception on block 31625 and added --starting-block arg
 - fix(db): with new implementation ContractStorage
 - fix: fee_type for `simulate_transactions` rpc call
->>>>>>> d54ea42e
 - feat(rocksdb): replaced most async database operations iwth multigets and batched inserts
 - fix: get_state_update with new storage
 - up: starknet-rs
