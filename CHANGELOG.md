# Deoxys Changelog

## Next release

<<<<<<< HEAD
- fix: creation of the block context
- fix: is_missing_class
=======
- fix: state root - replaced_classes
>>>>>>> 9aff7190
- feat(db): backups
- fix: state root for nonce
- fix: store the first history in storage ket
- perf: improved perfs with parallelized iteration over tx hashes cache
- fix: graceful shutdown of rocksdb on ctrl+c
- fix: better error handling around l1 and l2 sync
- perf: compile with target_cpu=skylake by default
- perf: storage key with encode
- fix: bloc context blockifier
- feat: up blockifier to v0.6.0-rc.2
- fix: change bonsai-trie fork location
- refactor: remove L1HandlerTxFee
- feat: up blockifier to v0.6.0-rc.2
- refactor: remove L1HandlerTxFee
- refactor: remove blockifier dependencie
- perf: convert blocks in parallel
- feat(commitments): Joined hash computation in event and tx commitments
- feat(l2 sync): polling to get new blocks once sync has caught up with the chain
- perf: store key
- fix: sync, remove `unwrap` in storage
- fix(classes): Fixed classes on the RPC level by adding ordering and complete deserialisation
- fix: class update
- feat: store key/value in `--disble-root` mode
- fix: storage nonce and key/value
- fix: class and store updates and block desync after ctrl+c
- fix: compile without libm
- fix: genesis state_update
- refactor: optimize get_class_at
- fix: crash build genesis on restart
- fix(classes): Fixed sierra exception on block 31625 and added --starting-block arg
- fix(db): with new implementation ContractStorage
- fix: fee_type for `simulate_transactions` rpc call
- feat(rocksdb): replaced most async database operations iwth multigets and batched inserts
- fix: get_state_update with new storage
- up: starknet-rs
- fix: exec on receipt
- feat(RPC): refacto `trace_transaction` and `trace_block_transaction`
- fix(proposer_factory): Removed and clean a lot of stuff on Client side, mostly node crate
- feat(storage): removed the use of `BonsaiStorage` logs
- feat(storage): removed dependance on `StateUpdateWrapper`
- feat(storage): state diff are now stored for each block
- CI: fix toolchain
- CI: add `cargo test` on PR
- refactor: remove dead code on `Struct Starknet<..>`
- fix: verify_l2
- feat(rpc): remove duplicated code, add mod 'utils'
- feat(storage): started migrating storage to the bonsai-lib
- fix: fix crashing cases on `get_block_with_receipts`
- fix: fix get_events minor issues
- fix: l1HandlerTx computed for commit
- refactor: optimise get_events RPC
- fix(root): fixed state commitments broken due to genesis loader
- feat(docker): add dockerfile and docker-compose
- fix: fix implementation `get_storage_at()` for `BlockifierStateAdapter`
- fix(sync): Fix end condition of the l2 sync
- fix(rpc): fix chain id method for mainnet
- fix(class): Fix Sierra classes conversion (missing abis)
- fix(compute): Fixed prepare_data_availability_modes computation
- feat(rpc): add pending block to `get_block_with_receipts` rpc call
- chore: update bonsai-trie (benefit from perf boost)
- feat(rpc): add `get_block_with_receipts` rpc call
- refactor: remove crate mp-state, mp-fee, mp-messages
- fix(class): Fix class conversions to support legacy Sierra versions
- feat: rebase blockifier
- feat(check): Added a state root check to ensure synced compatibility
- feat(metrics): Add prometheus metrics for mapping worker
- feat(storage): finished migrating contract storage to our backend bonsai trie dbs
- feat(storage): set up type-safe bonsai storage abstractions for usage in RPC
- fix(root): fix state root computation
- refactor: refactor mc-db crate
- feat(api_key): api key passed to FetchConfig correctly
- feat(api_key): Added support for --gateway-api to avoid rate limit from the gateway
- fix(latest): Retrieve latest synced block via internal client
- perf(l2 sync): parallelize commitment computation and refactor part of l2 io sync
- refactor: rpc methods and removed rpc-core
- feat: add an optional TUI dashboard
- feat(bonsai): Bumped bonsai lib to latest opti
- refactor(generic): reduced runtime dependence on generics
- fix(sync): Cleaned mc-sync isolating fetch process + added shared SyncStatus
- feat(self-hosted): host our own runner
- fix(deps): Removed unused dependencies
- feat(multi-trie): Added support for persistent storage tries
- feat(pending): added support for pending blocks in RPC requests
- perf(l2 sync): parallel fetching of blocks, classes, state updates
- fix l1 thread to reflect correct state_root, block_number, block_hash
- fix: remove gas_price and update starknet-rs from fork (temporary fix)
- fix(root): got state root to work (does not support class root yet)
- refactor(substrate_hash): Substrate hash is now retrieved via rpc client in
  `l2.rs`
- fix(worflows): fix toolchain and cache issue
- feat: Removal of the hardcoded mainnet configuration
- refactor: pass new CI
- fix(workflows): Fix deoxys CI
- feat(rpc): add_invoke_tx, add_deploy_account_tx, add_declare_tx
- feat(rpc): tx_receipt, re-execute tx
- feat(script): added CI scripts for starting Deoxys and comparing JSON RPC
  calls
- perf(verify_l2): parallelized l2 state root update
- perf(state_commitment): parallelized state commitment hash computations
- fix(L1): fix l1 thread with battle tested implementation + removed l1-l2
- fix: update and store ConfigFetch in l2 sync(), chainId rpc call
- fix: get_events paging with continuation_token
- fix(class): #125
- fix(getStorageAt): #28
- fix(genesis): #107
- fix(class): #32 #33 #34
- fix(class): #116
- feat(class): download classes from sequencer
- feat: update and store highest block hash and number from sequencer
- feat: store events in block, return events in call get_transaction_receipt
- fix: updating outdated links to external resources in documentation
- feat(client/data-availability): implement custom error handling
- fix: get_block_by_block_hash then default rather than error
- feat(rpc): added `get_state_update` real values from DA db
- feat: add transparent representation to `Felt252Wrapper`
- feat(rpc/trace_api): add `trace_block_transaction`
- chore(db): changed the way hashes are encoded
- feat(rpc/trace_api): add `trace_transaction`

## v0.7.0

- chore: release v0.7.0
- refacto: remove abusive `TryInto` impl
- dev: optimize tx trace creation
- dev: make Madara std compatible
- CI: fix taplo version
- chore: add cache usage for `getEvents` and `getTransactionReceipt`
- fix: cairo1 contracts should be identified by their sierra class hash
- fix(cli): repair broken cli for da conf
- feat(client): on `add_declare_transaction` store sierra contract classes in
  the madara backend
- chore: use struct error in client/db
- fix: don't ignore Sierra to CASM mapping in genesis config
- refacto: early exit txs fee estimation when one fails
- dev: fix linter warning in README.md
- fix: remove waiting loop from `getTxReceipt`
- feat: types in `mp-transactions` impl a method to get their version
- feat: make L1 gas price a `const` of the `RuntimeConfig`
- fix: broken class hashes and contracts in genesis
- refactor: rename LAST_SYNCED_L1_BLOCK to be more clear
- chore: add headers to da calldata, fix eth da in sovereign mode
- refacto(simulate_tx): move logic to the client
- chore: added ca-certificate in DockerFile for SSL related issues
- chore(primitives/commitment): remove crate
- chore(primitives/block/header): remove starknet-trie dependent fields
- refacto(primitives/db): add a temporary way to get a fake global state root
- feat(rpc): add starknet_version and eth_l1_gas_fee on block header
- fix(spec_version): spec version now returning 0.5.1
- chore: feature flags for avail and celestia DA
- feat(rpc): added support for v0.5.1 JSON-RPC specs
- feat(rpc): added ordered messages/events in trace fields
- feat(rpc): support for starknet.rs v0.5.1 version
- feat(rpc): added execution resources in trace fields
- feat(rpc): added state diff field in trace fields
- refactor: removed benchmarking folder and traces of CI pipeline
- fix: decouple is_query into is_query and offset_version
- feat: add sierra to casm class hash mapping to genesis assets
- chore: remove ArgentMulticall from genesis assets
- feat: remove `seq_addr_updated` from `GenesisData`
- chore: added prometheus metrics for da layer
- chore: bump celestia rpc crate version
- fix(DA): run the proof first then the state update
- fix: `prove_current_block` is called after `update_state`
- ci: add foundry ci task to push workflow
- fix: first tx for non deployed account is valid
- fix: incorrect base url for fetching config
- feat: add predeployed accounts to genesis state
- feat(rpc): Added starknet_simulateTransactions
- fix: Change serialization of bitvec to &[u8] in merkle tree to avoid memory
  uninitialized
- chore: change SCARB config version for foundry CI
- feat(da): update da calldata encoding to v0.11.0 spec, da conf examples, da
  conf flag, da-tests in CI
- refactor: use `map` in `estimate_fee` to stop computation on error
- fix(node/commands): md5 are also checked when running setup --from-local
- feat(data-availability): extend eth config with poll interval
- fix(snos-output): expose snos codec, remove unused `get_starknet_messages`
  runtime method, and unnecessary mp-snos-output dependencies
- feat(program-hash): add new pallet constant for Starknet OS progam hash;
  expose runtime getter method; add dedicated crate to manage versions
- feat(runtime): expose fee token address getter method
- feat(settlement): run client thread responsible for pushing state updates and
  messaging on Ethereum
- feat(settlement): starknet core contract tests with anvil sandbox
- fix(rpc-test): incorrect node url
- feat(settlement): e2e test with Madara node settling on Ethereum contract
- refactor: use `map` in `estimate_fee` to stop computation on error
- fix: `tempdir` crate has been deprecated; use `tempfile` instead
- dev: add avail and celestia crates behind a feature flag
- dev: replace md5 with sha3_256 hash function
- feat: fixing getNonce Rpc Call and adding a new test
- refactor: use Zaun crate for Starknet core contract bindings
- refactor: use Anvil sandbox from Zaun crate
- feat(rpc): estimateMessageFee RPC call implementation

## v0.6.0

- chore: release v0.6.0
- refacto: substrate/starknet names in rpc library
- feat(rpc): Added starknet_getTransactionStatus and removed
  starknet_pendingTransactions
- feat(rpc): add starknet_specVersion rpc + added test for future support
- docs: Added v0.6.0-rc5 documentation above the rpc method functions
- dev(deps): bump starknet rs, use Eq for EmmitedEvents comparaison
- test(rust-rpc-test): use undeclared contracts for declare transactions testing
- build: update blockifier, fix divergent substrat block hash
- chore: remove tests that run in wasm and native, only wasm from now
- chore: split StarknetRpcApi trait in two, like in openRPC specs
- refacto: move starknet runtime api in it's own crate
- chore: update README.md and getting-started.md
- chore: remove crates that have been copy-pasted from plkdtSDK
- feat(rpc): return deployed contract address and actual fee in transaction
  receipt
- fix: Wait for 1 minute for transaction to be processed in
  get_transaction_receipt rpc
- ci: Fix starknet foundry sncast not found
- fix: Ensure transaction checks are compatible with starknet-rs
- ci: Run Starknet Foundry tests against Madara RPC
- fix: add name, symbol and decimals to fee token storage
- fix: dependencies for dockerfile and binaries
- docs: add translation of madara beast article to spanish
- chore: update starknet-js version in faucet-setup docs
- dev(compilation): add incremental compilation
- feat(rpc): add support for bulk estimate fee
- feat: add argent multicall contract to genesis
- chore(data-availability): update avail-subxt to version 0.4.0
- fix(ci): setup should fetch files from local config
- chore: deprecate `madara-app` and `madara-dev-explorer` modules
- chore(data-availability-avail): implement fire and forget, and add ws
  reconnection logic
- chore: update `polkadot-sdk` to `release-polkadot-v1.3.0`
- feat: fallback default file for DA and Settlement configuration files

## v0.5.0

- chore: release v0.5.0
- test: add transaction pool logic unit tests
- feat(client): spawn a task that listen to storage changes and build the
  resulting commiment state diff for each block
- dev(StarknetRPC): log error received from node before mapping to
  InternalServerError
- fix: change 'nonce too high' to log in debug instead of info
- chore: update deps, vm ressource fee cost are now FixedU128, and stored in an
  hashmap
- ci: change jobs order in the workflow
- ci: run integrations tests in the same runner as build
- ci: replace ci cache with rust-cache
- fix(transactions): remove `nonce` field from InvokeV0 tx
- feat(transactions): don't enforce ordering in validate_unsigned for invokeV0
- test(pallet): add function to get braavos hash
- fix: event commitment documentation typo
- ci: added testing key generation in the ci
- fix(starknet-rpc-test): init one request client per runtime
- test: validate Nonce for unsigned user txs
- fix: fixed declare V0 placeholder with the hash of an empty list of felts
- feat(cli): `run` is the by default command when running the `madara` bin
- refacto(cli): `run` and `setup` commands are defined in their own files
- refacto(cli): `run.testnet` argument removed in favor of the substrate native
  `chain` arg
- feat(cli): `run.fetch_chain_spec` argument removed in favor of the substrate
  native `chain` arg
- feat(cli): `setup` require a source file, either from an url or a path on the
  local filesystem
- chore(cli): use `Url`, `Path` and `PathBuf` types rather than `String`
- refacto(cli): moved the pallet/chain_spec/utils methods to the node crate
- feat(cli): `madara_path` arg has been remove, we use the substrate native
  `base_path` arg instead
- feat(cli): sharingan chain specs are loaded during the compilation, not
  downloaded from github
- refacto(pallet/starknet): `GenesisLoader` refactored as `GenesisData` + a
  `base_path` field
- feat(cli): for `run` param `--dev` now imply `--tmp`, as it is in substrate
- test(starknet-rpc-test): run all tests against a single madara node
- fix(service): confusing message when node starts (output the actual sealing
  method being used)
- refactor(sealing): how the sealing mode is passed into runtime
- feat(sealing): finalization for instant sealing
- test(starknet-js-test): run basic starknetjs compatibility tests again the
  madara node
- feat(cache-option): add an option to enable aggressive caching in command-line
  parameters

## v0.4.0

- chore: release v0.4.0
- feat: better management of custom configurations for genesis assets
- feat: use actual vm resource costs
- fix: add setup and run for rpc tests
- fix: fix clap for run command
- fix: add `madara_path` flag for setup command
- fix: add official references to configs files
- fix: cargo update and `main` branch prettier fix
- fix: fix sharingan chain spec
- fix: update madara infra to main branch
- fix: update `Cargo.lock`
- fix: rpc test failing
- refactor: exported chain id constant in mp-chain-id crate and added one for
  SN_MAIN
- ci: disable pr close workflow
- ci: add ci verification for detecting genesis changes and config hashes
- test: add e2e test for `estimate_fee`

## v0.3.0

- chore: release v0.3.0
- chore: big transaction type refactoring
- chore: split `primitives` crates into multiple smaller crates
- chore: improve logging about transaction when nonce is too high
- chore: add real class hash values for genesis config
- fix: use specific commit for avail and celestia
- fix: change dep of rustdoc on push
- fix: initial_gas set to max_fee and fixed fee not being charged when max_fee=0
- fix: correct value of compiled_class_hash in RPCTransaction
- fix: std feature import in transactions crate
- fix: replace all calls to `transmute` by calls `from_raw_parts`
- fix: estimate_fee should make sure all transaction have a version being
  2^128 + 1 or 2^128+2 depending on the tx type
- feat: modify the hash_bytes functions in `poseidon` and `pedersen` for dynamic
  data length
- feat: print development accounts at node startup
- feat: unification of the DA interface
- feat: bump starknet-core to 0.6.0 and remove InvokeV0
- feat: use resolver 2 for cargo in the workspace
- feat: impl tx execution and verification as traits
- perf: reduce the amount of data stored in the runtime and use the Substrate
  block to as source of data in the client
- perf: use perfect hash function in calculate_l1_gas_by_vm_usage
- build: restructure code for rust latest version
- build: bump rustc nightly version to 1.74 date
- buid: add rust-analyzer to toolchain components
- ci: scope cache by branch and add cache cleanup
- ci: increase threshold for codecov to 1%
- test: add `starknet-rpc-test` crate to the workspace
- test: add test to check tx signed by OZ account can be signed with Argent pk
- buid: add rust-analyzer to toolchain components
- ci: increase threshold for codecov to 1%
- replace all calls to `transmute` by calls `from_raw_parts`
- big transaction type refactoring
- impl tx execution and verification as traits
- reduce the amount of data stored in the runtime and use the Substrate block to
  as source of data in the client
- perf: use perfect hash function in calculate_l1_gas_by_vm_usage
- chore: add tests for tx hashing
- split `primitives` crates into multiple smaller crates
- fix: std feature import in transactions crate
- chore: improve logging about transaction when nonce is too high
- fix: rpc tests and background node run
- test: add tests for simulate tx offset
- test: add tests for tx hashing
- fix: bring back messages in transaction receipts
- feat: starknet os program output primitive

## v0.2.0

- add-contributors: `0xAsten`, `m-kus`, `joaopereira12`, `kasteph`
- ci: add verification if build-spec is working
- ci: added wasm to test
- ci: disable benchmark for pushes and pr's
- ci: fix docker and binaries build
- ci: don't enforce changelog on PR's with label `dependencies`
- doc: added translation of madara beast article.md to portuguese and russian
- doc: app chain template added in README
- fix: RPC getClassAt cairo legacy program code encoding
- fix: build-spec not working by setting the madara-path always and fetching
  relevant files
- fix: events are emitted in correct sequential order
- fix: expected event idx in continuation tokens in test responses
- fix: update RPC URL to use localhost instead of 0.0.0.0 in hurl.config file
- fix: update the default port for running Madara locally in getting-started.md
  file from 9933 to 9944.
- fix: replace the 0 initial gas value with u128::MAX because view call
  entrypoints were failing
- chore: remove global state root
- chore: cairo-contracts compilation scripts & docs are updated, cairo_0
  contracts recompiled
- chore: rebase of core deps and 0.12.1

## v0.1.0

- ci: rm codespell task and rm .codespellignore
- feat: refactor flags on tests
- feat: fetch config files from gh repo
- refactor: remove config files from the code
- ci: stop closing stale issues
- ci: reactivate changelog enforcement
- cli: change dev flag behaviour and created alias for base and madara path
- configs: fix genesis.json refs to link the config folder
- ci: downgraded windows runner to windows-latest
- ci: added windows binaries build and upload the binaries to the release page
- ci: add `CHANGELOG.md` and enforce it is edited for each PR on `main`
- fix: removed `madara_runtime` as a dependency in the client crates and make
  errors more expressive
- fix: state root bug fix where the tree was stored in runtime _before_ being
  committed
- feat: add a `genesis_loader` for the node and mocking
- feat: add `madara_tsukuyomi` as a submodule
- branding: use new logo in the README
- dev: Get the block status from the actual block in get_block_with_tx_hashes
- fix: l1-l2 messaging
- dev : clean contracts and compiled files<|MERGE_RESOLUTION|>--- conflicted
+++ resolved
@@ -2,12 +2,9 @@
 
 ## Next release
 
-<<<<<<< HEAD
 - fix: creation of the block context
 - fix: is_missing_class
-=======
 - fix: state root - replaced_classes
->>>>>>> 9aff7190
 - feat(db): backups
 - fix: state root for nonce
 - fix: store the first history in storage ket
