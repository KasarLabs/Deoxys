# Madara Changelog

## Next release

<<<<<<< HEAD
- feat(rpc): added `getMessagesStatus` method
=======
- fix(primitives): limit legacy class sizes
>>>>>>> 344822d0
- fix(block_production): dynamic block closing now adds special address with prev block hash
- fix(rpc): call, simulate, estimate rpcs executed on top of the block, not at the start of it
- fix(compilation): crate-level compilation
- chore: Move crates under a madara subdir
- chore(nix): resolve flake and direnv compatibility issues
- fix: Gateway path fix
- fix: instrumentation code
- feat: block resource cap removed from the pending tick
- fix: replace class hash issue resolved + gas fees issue resolved
- fix: trim hash of eth state was failing with 0x0
- fix: devnet accounts getting deployed in sequencer mode
- fix(rpc): fix BroadcastedDeclareTxn V3 in starknet-types-rpc
- fix: oracle need condition
- fix(block_production): continue pending block now reexecutes the previous transactions
- feat(services): reworked Madara services for better cancellation control
- feat: fetch eth/strk price and sync strk gas price
- feat(block_production): continue pending block on restart
- feat(mempool): mempool transaction saving on db
- feat(mempool): mempool transaction limits
- feat(cli): madaraup quickfix
- feat(cli): added madaraup for v0.7.0
- refactor(rpc): replace starknet-rs by starknet-types-rpc
- fix(fgw): include `l1_to_l2_consumed_message` in L1 handler receipt
- feat(v0.8.0-rc0): storage proofs for rpc version v0.8.0
- feat(warp): added warp update to madara
- docs(readme): updated README.md docs and added Docker Compose support
- fix(log): define RUST_LOG=info by default
- fix(tracing): RUST_LOG filtering support
- fix(fgw): fetch class
- feat: possibility of starting madara & kakarot-rpc in docker
- feat(debug): service cancelling and profiling build
- feat(endpoint): added extra admin rpc endpoint for sensitive rpc calls
- fix(db): fix number of files in db, startup hang, ram issues and flushing issues
- fix: FeePayment conversion
- fix(block_production): get l2-to-l1 messages recursively from the call tree
- refactor: replace starknet-rs BlockId with types-rs BlockId and remove redundant mp_block::BlockId
- feat(fgw): added `add_transaction` for gateway client
- fix(fgw): include `l1_to_l2_consumed_message` in L1 handler receipt
- build: up starknet-rs, starknet-types, blockifier(v0.8.0), cairo
- feat(rpc): added `getCompiledCasm` method
- fix(error): Added a comment for non archive node L1 keys
- feat(confg): added chain config template and fgw example
- feat(v0.8.0-rc0): starknet_subscribeNewHeads
- fix(rocksdb): update max open files opt
- code: refactor to use otel tracing instead of prometheus (removed mc-metrics, added mc-analytics)
- fix(version constants): 0.13.2 was mapped to wrong constants
- fix(compilation): devnet contract artifacts are not compiled by `cargo build` anymore
- feat: add fgw get_block_traces
- refactor: use `hyper` & `tower` instead of `reqwest` for feeder client
- fix(namespace): versioning now works for methods without `starknet` namesapce
- fix(compile): wrong struct field being used in state map conversion
- fix: contract 0 state diff fixed
- refactor(rpc): re-worked rpc tower server and added proper websocket support
- fix(network): added the FGW and gateway url to the chain config
- fix(block_hash): block hash mismatch on transaction with an empty signature
- feat: declare v0, l1 handler support added
- feat: strk gas price cli param added
- fix(snos): added special address while closing block for SNOS
- fix(mempool): validator errors were ignored in `mempool/rsc/lib.rs`
- fix(primitives): fixed storage entries not being sorted in state commitment
- fix(devnet): devnet predeployed contracts stable address across systems (re)
- chore: Fixed README table format
- fix(cli): fixed devnet cli arguments
- fix(db): max rocksdb LOG files count and size and add more memory metrics
- fix(devnet): devnet predeployed contracts stable address across systems
- feat: gas fee flag added
- fix(mempool): fixed proptesting of the inner mempool
- fix(clippy): disallow printlns in workspace
- fix(db): storing a block needs to clear the current pending block
- fix(sync): Fixed pipeline stalling on machines with few cpu cores
- fix(rpc): handle batched requests in middleware
- chore: padded devnet address display with 64 chars
- feat(script): added more capabilities to the launcher script
- fix(fgw): sync from other nodes and block signature
- fix: added more launcher capabilities
- fix(cleanup): Updated EditorConfig to 4-space indents
- fix(tests): Fixed local testing scripts
- fix: override chain config
- fix: estimate_fee should through an error if any txn fails
- fix: rejected transaction block production panic
- fix(sync): pending block retrying mechanism
- feat(clean): dc_db: rename `DbBlockId::BlockN` to `DbBlockId::Number`
- feat(cli): Environment variables can be used to specify Madara parameters
- fix:(tests): Add testing feature to mc-db dev dependency (#294)
- feat: new crate gateway client & server
- test: Starknet-js basic tests added
- test: add block conversion task test
- fix(docs): updated readme and fixed launcher
- fix(ci): added gateway key to fix rate limit on tests
- feat(cli): launcher script and release workflows
- fix: cleaned cli settings for sequencer, devnet and full
- feat: move to karnot runner
- fix: docker file fixes for devnet
- fix(block-production): fix bouncer calculation and declared classes
- fix: Fix pending block sync and add real FGW tests
- test: tests added for verify and apply task in l2 sync
- fix: UDC cairo 0 migration & events logic fix
- fix: response of spec version rpc call fixed
- tests: integration test for l2 fetch task added
- refactor: calculate class hashes in devnet
- feat: add config file and preset configure chain
- refactor: change default chain id and add custom flag to override
- fix: generate a fixed set of public and private keys for devnet
- fix: defaulted l1 gas price in devnet mode
- fix: fixed anvil port value in tests
- fix: flaky tests in gas price worker fixed
- ci: add coveralls report
- test: added tests for declare and deploy transactions
- fix: pending block must always be returned in rpc even if none is in db
- fix: fixed the starting block arg with an ignore_block_order argument
- docs: fixed Docker Compose instructions
- fix: removed unused dependencies with udeps and machete
- feat: add devnet via `--devnet` cli argument
- refactor: class import from FGW
- code docs: documented how get_storage_at is implemented
- fix: L1 rpc <=> network mismatch
- feat: rpc versioning
- feat: bumping Starknet version from v0.13.2 to Starknet v0.13.2.1
- fix: replaced old namings with adapted namings
- refactor: block import is now centrally done in a single crate
- tests: add e2e tests for rpc read methods
- tests: add e2e tests for the node
- fix: fixed some readme stuff
- feat: gas price provider added for block production
- feat: l1 sync service
- feat: gas price worker for l1
- test: tests added for eth client and event subscription
- feat: Added l1->l2 messaging
- test: add unitests primitives
- tests: add e2e tests for the node
- tests: add tests for the rpcs endpoints
- fix: pending contract storage not stored properly
- test: add tests crate `db`
- fix: --sync-l1-disabled cli option (#225)
- feat: experimental block production and mempool
- refactor: L1BlockMetric is intialized inside the EthereumClient new function
- refactor: BlockMetrics divided in L1BlockMetrics and BlockMetrics
- test: tests added for eth client and event subscription
- feat: add support for Starknet version 0.13.2
- fix(l1): removed free l1 endpoint list
- removed l1.rs from the sync crate and refactored it with alloy inside eth crate
- refactor: removed l1.rs from the sync crate and refactored it with alloy inside eth crate
- refactor: eth client (l1 crate) refactored with alloy
- feat: added l1 crate (eth crate)
- fix(metrics): removed influx and added l2_state_size data
- fix: command to start the Madara client
- refactor: database error unification
- feat: raise file-descriptor limit
- fix: docker
- fix: pending storage & sequencer_provider
- refactor: support pending blocks & db crate
- refactor: new crate exec
- fix(issue): Removed unrelated link from issue template
- feat: adding new readme and github issue templates for codebase reorg
- fix: trace, execution state_diff
- refactor: store compiled contract class
- fix: rate limit on classes
- refactor: use Felt in DB
- fix: fix sepolia by updating bonsai-trie
- feat(class): change class definition storage
- fix: pending block sync
- fix: transaction traces
- feat: store tx receipts
- refactor: new type StarknetVersion
- refactor: update starknet-rs with Felt
- fix(rpc): fixed block not found error on get_class method
- fix (rpc): get_transaction_status
- fix(cleanup): clean up around the Cargo.toml files, error handling and cli arguments
- fix(db): fault tolerance (database is not corrupted when the node is unexpectedly shut down / killed)
- fix(rpc): fixed state update deserialization
- fix(hashes): fixed tx by hash retrieval
- fix(logs): fixed logs and get_state_update
- refactor: remove primitives/felt
- refactor: move convert.rs to felt_wrapper.rs
- fix(decode): fix mapping db decoding
- feat: store reverted txs hashes
- feat(l1): added l1 free rpc url if none is provided
- cleanup: clean DB statics
- refactor: improve compatibility without forks
- fix(metrics): fixed some metrics endpoints
- fix(metrics): fix prometheus endpoint port
- fix(hashes): Fix invoke tx hashes for version v3
- fix: re-add prometheus, doc cli args, log format
- fix(program): Changed visibility of program serializer + archived
- fix(classes): remove the classes ordenation to allow fork rebasements
- fix(felt): enforce Felt type as much as possible into compute_hash.rs
- fix(logs): fixed some logs and others
- fix(rpc): fixed block storage column
- chore: update dependencies
- fix(hashers): cleaned hashers using types core hashers and Felt
- refactor: remove substrate block storage
- feat(infra): Added boilerplate to deploy a grafana/prometheus dashboard
- refacor: use db hash
- refactor: l2-sync
- refactor: remove crate mp-mapping-sync
- fix(rpc): get_nonce
- fix(rpc): get_class
- refactor: mapping db
- perf(db): contract key history now using rocksdb iterators for history
- fix(root): Cleaned state root commitments crate
- fix(hash): declare tx v0 hash computation
- perf(db): db contract history parallel fetching and batching
- remove RuntimeApi on RPC
- feat(metrics): Added sync time metrics
- refactor: using const and OnceCell instead of lazy_static
- refactor: remove crate mp-storage
- feat(infra): corrected dockerfile + docker-compose
- fix(rpc): error handling
- fix(lib): updated core libs to match oss
- fix: state root - replaced_classes commit
- feat: fetch block and state update in only one request
- feat: added madara launcher script
- fix: creation of the block context
- fix: is_missing_class
- fix: state root - replaced_classes
- feat(db): backups
- fix: state root for nonce
- fix: store the first history in storage ket
- perf: improved perfs with parallelized iteration over tx hashes cache
- fix: graceful shutdown of rocksdb on ctrl+c
- fix: better error handling around l1 and l2 sync
- perf: compile with target_cpu=skylake by default
- perf: storage key with encode
- fix: bloc context blockifier
- feat: up blockifier to v0.6.0-rc.2
- fix: change bonsai-trie fork location
- refactor: remove L1HandlerTxFee
- feat: up blockifier to v0.6.0-rc.2
- refactor: remove L1HandlerTxFee
- refactor: remove blockifier dependencie
- perf: convert blocks in parallel
- feat(commitments): Joined hash computation in event and tx commitments
- feat(l2 sync): polling to get new blocks once sync has caught up with the chain
- perf: store key
- fix: sync, remove `unwrap` in storage
- fix(classes): Fixed classes on the RPC level by adding ordering and complete deserialisation
- fix: class update
- feat: store key/value in `--disble-root` mode
- fix: storage nonce and key/value
- fix: class and store updates and block desync after ctrl+c
- fix: compile without libm
- fix: genesis state_update
- refactor: optimize get_class_at
- fix: crash build genesis on restart
- fix(classes): Fixed sierra exception on block 31625 and added --starting-block arg
- fix(db): with new implementation ContractStorage
- fix: fee_type for `simulate_transactions` rpc call
- feat(rocksdb): replaced most async database operations iwth multigets and batched inserts
- fix: get_state_update with new storage
- up: starknet-rs
- fix: exec on receipt
- feat(RPC): refacto `trace_transaction` and `trace_block_transaction`
- fix(proposer_factory): Removed and clean a lot of stuff on Client side, mostly node crate
- feat(storage): removed the use of `BonsaiStorage` logs
- feat(storage): removed dependance on `StateUpdateWrapper`
- feat(storage): state diff are now stored for each block
- CI: fix toolchain
- CI: add `cargo test` on PR
- refactor: remove dead code on `Struct Starknet<..>`
- fix: verify_l2
- feat(rpc): remove duplicated code, add mod 'utils'
- feat(storage): started migrating storage to the bonsai-lib
- fix: fix crashing cases on `get_block_with_receipts`
- fix: fix get_events minor issues
- fix: l1HandlerTx computed for commit
- refactor: optimise get_events RPC
- fix(root): fixed state commitments broken due to genesis loader
- feat(docker): add dockerfile and docker-compose
- fix: fix implementation `get_storage_at()` for `BlockifierStateAdapter`
- fix(sync): Fix end condition of the l2 sync
- fix(rpc): fix chain id method for mainnet
- fix(class): Fix Sierra classes conversion (missing abis)
- fix(compute): Fixed prepare_data_availability_modes computation
- feat(rpc): add pending block to `get_block_with_receipts` rpc call
- chore: update bonsai-trie (benefit from perf boost)
- feat(rpc): add `get_block_with_receipts` rpc call
- refactor: remove crate mp-state, mp-fee, mp-messages
- fix(class): Fix class conversions to support legacy Sierra versions
- feat: rebase blockifier
- feat(check): Added a state root check to ensure synced compatibility
- feat(metrics): Add prometheus metrics for mapping worker
- feat(storage): finished migrating contract storage to our backend bonsai trie dbs
- feat(storage): set up type-safe bonsai storage abstractions for usage in RPC
- fix(root): fix state root computation
- refactor: refactor mc-db crate
- feat(api_key): api key passed to FetchConfig correctly
- feat(api_key): Added support for --gateway-api to avoid rate limit from the gateway
- fix(latest): Retrieve latest synced block via internal client
- perf(l2 sync): parallelize commitment computation and refactor part of l2 io sync
- refactor: rpc methods and removed rpc-core
- feat: add an optional TUI dashboard
- feat(bonsai): Bumped bonsai lib to latest opti
- refactor(generic): reduced runtime dependence on generics
- fix(sync): Cleaned mc-sync isolating fetch process + added shared SyncStatus
- feat(self-hosted): host our own runner
- fix(deps): Removed unused dependencies
- feat(multi-trie): Added support for persistent storage tries
- feat(pending): added support for pending blocks in RPC requests
- perf(l2 sync): parallel fetching of blocks, classes, state updates
- fix l1 thread to reflect correct state_root, block_number, block_hash
- fix: remove gas_price and update starknet-rs from fork (temporary fix)
- fix(root): got state root to work (does not support class root yet)
- refactor(substrate_hash): Substrate hash is now retrieved via rpc client in
  `l2.rs`
- fix(worflows): fix toolchain and cache issue
- feat: Removal of the hardcoded mainnet configuration
- refactor: pass new CI
- fix(workflows): Fix madara CI
- feat(rpc): add_invoke_tx, add_deploy_account_tx, add_declare_tx
- feat(rpc): tx_receipt, re-execute tx
- feat(script): added CI scripts for starting Madara and comparing JSON RPC
  calls
- perf(verify_l2): parallelized l2 state root update
- perf(state_commitment): parallelized state commitment hash computations
- fix(L1): fix l1 thread with battle tested implementation + removed l1-l2
- fix: update and store ConfigFetch in l2 sync(), chainId rpc call
- fix: get_events paging with continuation_token
- fix(class): #125
- fix(getStorageAt): #28
- fix(genesis): #107
- fix(class): #32 #33 #34
- fix(class): #116
- feat(class): download classes from sequencer
- feat: update and store highest block hash and number from sequencer
- feat: store events in block, return events in call get_transaction_receipt
- fix: updating outdated links to external resources in documentation
- feat(client/data-availability): implement custom error handling
- fix: get_block_by_block_hash then default rather than error
- feat(rpc): added `get_state_update` real values from DA db
- feat: add transparent representation to `Felt252Wrapper`
- feat(rpc/trace_api): add `trace_block_transaction`
- chore(db): changed the way hashes are encoded
- feat(rpc/trace_api): add `trace_transaction`

## v0.7.0

- chore: release v0.7.0
- refacto: remove abusive `TryInto` impl
- dev: optimize tx trace creation
- dev: make Madara std compatible
- CI: fix taplo version
- chore: add cache usage for `getEvents` and `getTransactionReceipt`
- fix: cairo1 contracts should be identified by their sierra class hash
- fix(cli): repair broken cli for da conf
- feat(client): on `add_declare_transaction` store sierra contract classes in
  the madara backend
- chore: use struct error in client/db
- fix: don't ignore Sierra to CASM mapping in genesis config
- refacto: early exit txs fee estimation when one fails
- dev: fix linter warning in README.md
- fix: remove waiting loop from `getTxReceipt`
- feat: types in `mp-transactions` impl a method to get their version
- feat: make L1 gas price a `const` of the `RuntimeConfig`
- fix: broken class hashes and contracts in genesis
- refactor: rename LAST_SYNCED_L1_BLOCK to be more clear
- chore: add headers to da calldata, fix eth da in sovereign mode
- refacto(simulate_tx): move logic to the client
- chore: added ca-certificate in DockerFile for SSL related issues
- chore(primitives/commitment): remove crate
- chore(primitives/block/header): remove starknet-trie dependent fields
- refacto(primitives/db): add a temporary way to get a fake global state root
- feat(rpc): add starknet_version and eth_l1_gas_fee on block header
- fix(spec_version): spec version now returning 0.5.1
- chore: feature flags for avail and celestia DA
- feat(rpc): added support for v0.5.1 JSON-RPC specs
- feat(rpc): added ordered messages/events in trace fields
- feat(rpc): support for starknet.rs v0.5.1 version
- feat(rpc): added execution resources in trace fields
- feat(rpc): added state diff field in trace fields
- refactor: removed benchmarking folder and traces of CI pipeline
- fix: decouple is_query into is_query and offset_version
- feat: add sierra to casm class hash mapping to genesis assets
- chore: remove ArgentMulticall from genesis assets
- feat: remove `seq_addr_updated` from `GenesisData`
- chore: added prometheus metrics for da layer
- chore: bump celestia rpc crate version
- fix(DA): run the proof first then the state update
- fix: `prove_current_block` is called after `update_state`
- ci: add foundry ci task to push workflow
- fix: first tx for non deployed account is valid
- fix: incorrect base url for fetching config
- feat: add predeployed accounts to genesis state
- feat(rpc): Added starknet_simulateTransactions
- fix: Change serialization of bitvec to &[u8] in merkle tree to avoid memory
  uninitialized
- chore: change SCARB config version for foundry CI
- feat(da): update da calldata encoding to v0.11.0 spec, da conf examples, da
  conf flag, da-tests in CI
- refactor: use `map` in `estimate_fee` to stop computation on error
- fix(node/commands): md5 are also checked when running setup --from-local
- feat(data-availability): extend eth config with poll interval
- fix(snos-output): expose snos codec, remove unused `get_starknet_messages`
  runtime method, and unnecessary mp-snos-output dependencies
- feat(program-hash): add new pallet constant for Starknet OS progam hash;
  expose runtime getter method; add dedicated crate to manage versions
- feat(runtime): expose fee token address getter method
- feat(settlement): run client thread responsible for pushing state updates and
  messaging on Ethereum
- feat(settlement): starknet core contract tests with anvil sandbox
- fix(rpc-test): incorrect node url
- feat(settlement): e2e test with Madara node settling on Ethereum contract
- refactor: use `map` in `estimate_fee` to stop computation on error
- fix: `tempdir` crate has been deprecated; use `tempfile` instead
- dev: add avail and celestia crates behind a feature flag
- dev: replace md5 with sha3_256 hash function
- feat: fixing getNonce Rpc Call and adding a new test
- refactor: use Zaun crate for Starknet core contract bindings
- refactor: use Anvil sandbox from Zaun crate
- feat(rpc): estimateMessageFee RPC call implementation

## v0.6.0

- chore: release v0.6.0
- refacto: substrate/starknet names in rpc library
- feat(rpc): Added starknet_getTransactionStatus and removed
  starknet_pendingTransactions
- feat(rpc): add starknet_specVersion rpc + added test for future support
- docs: Added v0.6.0-rc5 documentation above the rpc method functions
- dev(deps): bump starknet rs, use Eq for EmmitedEvents comparaison
- test(rust-rpc-test): use undeclared contracts for declare transactions testing
- build: update blockifier, fix divergent substrat block hash
- chore: remove tests that run in wasm and native, only wasm from now
- chore: split StarknetRpcApi trait in two, like in openRPC specs
- refacto: move starknet runtime api in it's own crate
- chore: update README.md and getting-started.md
- chore: remove crates that have been copy-pasted from plkdtSDK
- feat(rpc): return deployed contract address and actual fee in transaction
  receipt
- fix: Wait for 1 minute for transaction to be processed in
  get_transaction_receipt rpc
- ci: Fix starknet foundry sncast not found
- fix: Ensure transaction checks are compatible with starknet-rs
- ci: Run Starknet Foundry tests against Madara RPC
- fix: add name, symbol and decimals to fee token storage
- fix: dependencies for dockerfile and binaries
- docs: add translation of madara beast article to spanish
- chore: update starknet-js version in faucet-setup docs
- dev(compilation): add incremental compilation
- feat(rpc): add support for bulk estimate fee
- feat: add argent multicall contract to genesis
- chore(data-availability): update avail-subxt to version 0.4.0
- fix(ci): setup should fetch files from local config
- chore: deprecate `madara-app` and `madara-dev-explorer` modules
- chore(data-availability-avail): implement fire and forget, and add ws
  reconnection logic
- chore: update `polkadot-sdk` to `release-polkadot-v1.3.0`
- feat: fallback default file for DA and Settlement configuration files

## v0.5.0

- chore: release v0.5.0
- test: add transaction pool logic unit tests
- feat(client): spawn a task that listen to storage changes and build the
  resulting commiment state diff for each block
- dev(StarknetRPC): log error received from node before mapping to
  InternalServerError
- fix: change 'nonce too high' to log in debug instead of info
- chore: update deps, vm ressource fee cost are now FixedU128, and stored in an
  hashmap
- ci: change jobs order in the workflow
- ci: run integrations tests in the same runner as build
- ci: replace ci cache with rust-cache
- fix(transactions): remove `nonce` field from InvokeV0 tx
- feat(transactions): don't enforce ordering in validate_unsigned for invokeV0
- test(pallet): add function to get braavos hash
- fix: event commitment documentation typo
- ci: added testing key generation in the ci
- fix(starknet-rpc-test): init one request client per runtime
- test: validate Nonce for unsigned user txs
- fix: fixed declare V0 placeholder with the hash of an empty list of felts
- feat(cli): `run` is the by default command when running the `madara` bin
- refacto(cli): `run` and `setup` commands are defined in their own files
- refacto(cli): `run.testnet` argument removed in favor of the substrate native
  `chain` arg
- feat(cli): `run.fetch_chain_spec` argument removed in favor of the substrate
  native `chain` arg
- feat(cli): `setup` require a source file, either from an url or a path on the
  local filesystem
- chore(cli): use `Url`, `Path` and `PathBuf` types rather than `String`
- refacto(cli): moved the pallet/chain_spec/utils methods to the node crate
- feat(cli): `madara_path` arg has been remove, we use the substrate native
  `base_path` arg instead
- feat(cli): sharingan chain specs are loaded during the compilation, not
  downloaded from github
- refacto(pallet/starknet): `GenesisLoader` refactored as `GenesisData` + a
  `base_path` field
- feat(cli): for `run` param `--dev` now imply `--tmp`, as it is in substrate
- test(starknet-rpc-test): run all tests against a single madara node
- fix(service): confusing message when node starts (output the actual sealing
  method being used)
- refactor(sealing): how the sealing mode is passed into runtime
- feat(sealing): finalization for instant sealing
- test(starknet-js-test): run basic starknetjs compatibility tests again the
  madara node
- feat(cache-option): add an option to enable aggressive caching in command-line
  parameters

## v0.4.0

- chore: release v0.4.0
- feat: better management of custom configurations for genesis assets
- feat: use actual vm resource costs
- fix: add setup and run for rpc tests
- fix: fix clap for run command
- fix: add `madara_path` flag for setup command
- fix: add official references to configs files
- fix: cargo update and `main` branch prettier fix
- fix: fix sharingan chain spec
- fix: update madara infra to main branch
- fix: update `Cargo.lock`
- fix: rpc test failing
- refactor: exported chain id constant in mp-chain-id crate and added one for
  SN_MAIN
- ci: disable pr close workflow
- ci: add ci verification for detecting genesis changes and config hashes
- test: add e2e test for `estimate_fee`

## v0.3.0

- chore: release v0.3.0
- chore: big transaction type refactoring
- chore: split `primitives` crates into multiple smaller crates
- chore: improve logging about transaction when nonce is too high
- chore: add real class hash values for genesis config
- fix: use specific commit for avail and celestia
- fix: change dep of rustdoc on push
- fix: initial_gas set to max_fee and fixed fee not being charged when max_fee=0
- fix: correct value of compiled_class_hash in RPCTransaction
- fix: std feature import in transactions crate
- fix: replace all calls to `transmute` by calls `from_raw_parts`
- fix: estimate_fee should make sure all transaction have a version being
  2^128 + 1 or 2^128+2 depending on the tx type
- feat: modify the hash_bytes functions in `poseidon` and `pedersen` for dynamic
  data length
- feat: print development accounts at node startup
- feat: unification of the DA interface
- feat: bump starknet-core to 0.6.0 and remove InvokeV0
- feat: use resolver 2 for cargo in the workspace
- feat: impl tx execution and verification as traits
- perf: reduce the amount of data stored in the runtime and use the Substrate
  block to as source of data in the client
- perf: use perfect hash function in calculate_l1_gas_by_vm_usage
- build: restructure code for rust latest version
- build: bump rustc nightly version to 1.74 date
- buid: add rust-analyzer to toolchain components
- ci: scope cache by branch and add cache cleanup
- ci: increase threshold for codecov to 1%
- test: add `starknet-rpc-test` crate to the workspace
- test: add test to check tx signed by OZ account can be signed with Argent pk
- buid: add rust-analyzer to toolchain components
- ci: increase threshold for codecov to 1%
- replace all calls to `transmute` by calls `from_raw_parts`
- big transaction type refactoring
- impl tx execution and verification as traits
- reduce the amount of data stored in the runtime and use the Substrate block to
  as source of data in the client
- perf: use perfect hash function in calculate_l1_gas_by_vm_usage
- chore: add tests for tx hashing
- split `primitives` crates into multiple smaller crates
- fix: std feature import in transactions crate
- chore: improve logging about transaction when nonce is too high
- fix: rpc tests and background node run
- test: add tests for simulate tx offset
- test: add tests for tx hashing
- fix: bring back messages in transaction receipts
- feat: starknet os program output primitive

## v0.2.0

- add-contributors: `0xAsten`, `m-kus`, `joaopereira12`, `kasteph`
- ci: add verification if build-spec is working
- ci: added wasm to test
- ci: disable benchmark for pushes and pr's
- ci: fix docker and binaries build
- ci: don't enforce changelog on PR's with label `dependencies`
- doc: added translation of madara beast article.md to portuguese and russian
- doc: app chain template added in README
- fix: RPC getClassAt cairo legacy program code encoding
- fix: build-spec not working by setting the madara-path always and fetching
  relevant files
- fix: events are emitted in correct sequential order
- fix: expected event idx in continuation tokens in test responses
- fix: update RPC URL to use localhost instead of 0.0.0.0 in hurl.config file
- fix: update the default port for running Madara locally in getting-started.md
  file from 9933 to 9944.
- fix: replace the 0 initial gas value with u128::MAX because view call
  entrypoints were failing
- chore: remove global state root
- chore: cairo-contracts compilation scripts & docs are updated, cairo_0
  contracts recompiled
- chore: rebase of core deps and 0.12.1

## v0.1.0

- ci: rm codespell task and rm .codespellignore
- feat: refactor flags on tests
- feat: fetch config files from gh repo
- refactor: remove config files from the code
- ci: stop closing stale issues
- ci: reactivate changelog enforcement
- cli: change dev flag behaviour and created alias for base and madara path
- configs: fix genesis.json refs to link the config folder
- ci: downgraded windows runner to windows-latest
- ci: added windows binaries build and upload the binaries to the release page
- ci: add `CHANGELOG.md` and enforce it is edited for each PR on `main`
- fix: removed `madara_runtime` as a dependency in the client crates and make
  errors more expressive
- fix: state root bug fix where the tree was stored in runtime _before_ being
  committed
- feat: add a `genesis_loader` for the node and mocking
- feat: add `madara_tsukuyomi` as a submodule
- branding: use new logo in the README
- dev: Get the block status from the actual block in get_block_with_tx_hashes
- fix: l1-l2 messaging
- dev : clean contracts and compiled files<|MERGE_RESOLUTION|>--- conflicted
+++ resolved
@@ -2,11 +2,8 @@
 
 ## Next release
 
-<<<<<<< HEAD
 - feat(rpc): added `getMessagesStatus` method
-=======
 - fix(primitives): limit legacy class sizes
->>>>>>> 344822d0
 - fix(block_production): dynamic block closing now adds special address with prev block hash
 - fix(rpc): call, simulate, estimate rpcs executed on top of the block, not at the start of it
 - fix(compilation): crate-level compilation
