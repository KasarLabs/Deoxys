# Deoxys Changelog

## Next release

<<<<<<< HEAD
- test(CI): define toolchain before cache
=======
- fix(root): Cleaned state root commitments crate
- fix(hash): declare tx v0 hash computation
- perf(db): db contract history parallel fetching and batching
- remove RuntimeApi on RPC
- feat(metrics): Added sync time metrics
- refactor: using const and OnceCell instead of lazy_static
- refactor: remove crate mp-storage
- feat(infra): corrected dockerfile + docker-compose
- fix(rpc): error handling
- fix(lib): updated core libs to match oss
- fix: state root - replaced_classes commit
- feat: fetch block and state update in only one request
- feat: added deoxys launcher script
- fix: creation of the block context
- fix: is_missing_class
- fix: state root - replaced_classes
- feat(db): backups
- fix: state root for nonce
- fix: store the first history in storage ket
- perf: improved perfs with parallelized iteration over tx hashes cache
- fix: graceful shutdown of rocksdb on ctrl+c
- fix: better error handling around l1 and l2 sync
- perf: compile with target_cpu=skylake by default
- perf: storage key with encode
- fix: bloc context blockifier
- feat: up blockifier to v0.6.0-rc.2
- fix: change bonsai-trie fork location
- refactor: remove L1HandlerTxFee
- feat: up blockifier to v0.6.0-rc.2
- refactor: remove L1HandlerTxFee
- refactor: remove blockifier dependencie
- perf: convert blocks in parallel
- feat(commitments): Joined hash computation in event and tx commitments
- feat(l2 sync): polling to get new blocks once sync has caught up with the chain
- perf: store key
- fix: sync, remove `unwrap` in storage
- fix(classes): Fixed classes on the RPC level by adding ordering and complete deserialisation
- fix: class update
>>>>>>> 94be89e9
- feat: store key/value in `--disble-root` mode
- fix: storage nonce and key/value
- fix: class and store updates and block desync after ctrl+c
- fix: compile without libm
- fix: genesis state_update
- refactor: optimize get_class_at
- fix: crash build genesis on restart
- fix(classes): Fixed sierra exception on block 31625 and added --starting-block arg
- fix(db): with new implementation ContractStorage
- fix: fee_type for `simulate_transactions` rpc call
- feat(rocksdb): replaced most async database operations iwth multigets and batched inserts
- fix: get_state_update with new storage
- up: starknet-rs
- fix: exec on receipt
- feat(RPC): refacto `trace_transaction` and `trace_block_transaction`
- fix(proposer_factory): Removed and clean a lot of stuff on Client side, mostly node crate
- feat(storage): removed the use of `BonsaiStorage` logs
- feat(storage): removed dependance on `StateUpdateWrapper`
- feat(storage): state diff are now stored for each block
- CI: fix toolchain
- CI: add `cargo test` on PR
- refactor: remove dead code on `Struct Starknet<..>`
- fix: verify_l2
- feat(rpc): remove duplicated code, add mod 'utils'
- feat(storage): started migrating storage to the bonsai-lib
- fix: fix crashing cases on `get_block_with_receipts`
- fix: fix get_events minor issues
- fix: l1HandlerTx computed for commit
- refactor: optimise get_events RPC
- fix(root): fixed state commitments broken due to genesis loader
- feat(docker): add dockerfile and docker-compose
- fix: fix implementation `get_storage_at()` for `BlockifierStateAdapter`
- fix(sync): Fix end condition of the l2 sync
- fix(rpc): fix chain id method for mainnet
- fix(class): Fix Sierra classes conversion (missing abis)
- fix(compute): Fixed prepare_data_availability_modes computation
- feat(rpc): add pending block to `get_block_with_receipts` rpc call
- chore: update bonsai-trie (benefit from perf boost)
- feat(rpc): add `get_block_with_receipts` rpc call
- refactor: remove crate mp-state, mp-fee, mp-messages
- fix(class): Fix class conversions to support legacy Sierra versions
- feat: rebase blockifier
- feat(check): Added a state root check to ensure synced compatibility
- feat(metrics): Add prometheus metrics for mapping worker
- feat(storage): finished migrating contract storage to our backend bonsai trie dbs
- feat(storage): set up type-safe bonsai storage abstractions for usage in RPC
- fix(root): fix state root computation
- refactor: refactor mc-db crate
- feat(api_key): api key passed to FetchConfig correctly
- feat(api_key): Added support for --gateway-api to avoid rate limit from the gateway
- fix(latest): Retrieve latest synced block via internal client
- perf(l2 sync): parallelize commitment computation and refactor part of l2 io sync
- refactor: rpc methods and removed rpc-core
- feat: add an optional TUI dashboard
- feat(bonsai): Bumped bonsai lib to latest opti
- refactor(generic): reduced runtime dependence on generics
- fix(sync): Cleaned mc-sync isolating fetch process + added shared SyncStatus
- feat(self-hosted): host our own runner
- fix(deps): Removed unused dependencies
- feat(multi-trie): Added support for persistent storage tries
- feat(pending): added support for pending blocks in RPC requests
- perf(l2 sync): parallel fetching of blocks, classes, state updates
- fix l1 thread to reflect correct state_root, block_number, block_hash
- fix: remove gas_price and update starknet-rs from fork (temporary fix)
- fix(root): got state root to work (does not support class root yet)
- refactor(substrate_hash): Substrate hash is now retrieved via rpc client in
  `l2.rs`
- fix(worflows): fix toolchain and cache issue
- feat: Removal of the hardcoded mainnet configuration
- refactor: pass new CI
- fix(workflows): Fix deoxys CI
- feat(rpc): add_invoke_tx, add_deploy_account_tx, add_declare_tx
- feat(rpc): tx_receipt, re-execute tx
- feat(script): added CI scripts for starting Deoxys and comparing JSON RPC
  calls
- perf(verify_l2): parallelized l2 state root update
- perf(state_commitment): parallelized state commitment hash computations
- fix(L1): fix l1 thread with battle tested implementation + removed l1-l2
- fix: update and store ConfigFetch in l2 sync(), chainId rpc call
- fix: get_events paging with continuation_token
- fix(class): #125
- fix(getStorageAt): #28
- fix(genesis): #107
- fix(class): #32 #33 #34
- fix(class): #116
- feat(class): download classes from sequencer
- feat: update and store highest block hash and number from sequencer
- feat: store events in block, return events in call get_transaction_receipt
- fix: updating outdated links to external resources in documentation
- feat(client/data-availability): implement custom error handling
- fix: get_block_by_block_hash then default rather than error
- feat(rpc): added `get_state_update` real values from DA db
- feat: add transparent representation to `Felt252Wrapper`
- feat(rpc/trace_api): add `trace_block_transaction`
- chore(db): changed the way hashes are encoded
- feat(rpc/trace_api): add `trace_transaction`

## v0.7.0

- chore: release v0.7.0
- refacto: remove abusive `TryInto` impl
- dev: optimize tx trace creation
- dev: make Madara std compatible
- CI: fix taplo version
- chore: add cache usage for `getEvents` and `getTransactionReceipt`
- fix: cairo1 contracts should be identified by their sierra class hash
- fix(cli): repair broken cli for da conf
- feat(client): on `add_declare_transaction` store sierra contract classes in
  the madara backend
- chore: use struct error in client/db
- fix: don't ignore Sierra to CASM mapping in genesis config
- refacto: early exit txs fee estimation when one fails
- dev: fix linter warning in README.md
- fix: remove waiting loop from `getTxReceipt`
- feat: types in `mp-transactions` impl a method to get their version
- feat: make L1 gas price a `const` of the `RuntimeConfig`
- fix: broken class hashes and contracts in genesis
- refactor: rename LAST_SYNCED_L1_BLOCK to be more clear
- chore: add headers to da calldata, fix eth da in sovereign mode
- refacto(simulate_tx): move logic to the client
- chore: added ca-certificate in DockerFile for SSL related issues
- chore(primitives/commitment): remove crate
- chore(primitives/block/header): remove starknet-trie dependent fields
- refacto(primitives/db): add a temporary way to get a fake global state root
- feat(rpc): add starknet_version and eth_l1_gas_fee on block header
- fix(spec_version): spec version now returning 0.5.1
- chore: feature flags for avail and celestia DA
- feat(rpc): added support for v0.5.1 JSON-RPC specs
- feat(rpc): added ordered messages/events in trace fields
- feat(rpc): support for starknet.rs v0.5.1 version
- feat(rpc): added execution resources in trace fields
- feat(rpc): added state diff field in trace fields
- refactor: removed benchmarking folder and traces of CI pipeline
- fix: decouple is_query into is_query and offset_version
- feat: add sierra to casm class hash mapping to genesis assets
- chore: remove ArgentMulticall from genesis assets
- feat: remove `seq_addr_updated` from `GenesisData`
- chore: added prometheus metrics for da layer
- chore: bump celestia rpc crate version
- fix(DA): run the proof first then the state update
- fix: `prove_current_block` is called after `update_state`
- ci: add foundry ci task to push workflow
- fix: first tx for non deployed account is valid
- fix: incorrect base url for fetching config
- feat: add predeployed accounts to genesis state
- feat(rpc): Added starknet_simulateTransactions
- fix: Change serialization of bitvec to &[u8] in merkle tree to avoid memory
  uninitialized
- chore: change SCARB config version for foundry CI
- feat(da): update da calldata encoding to v0.11.0 spec, da conf examples, da
  conf flag, da-tests in CI
- refactor: use `map` in `estimate_fee` to stop computation on error
- fix(node/commands): md5 are also checked when running setup --from-local
- feat(data-availability): extend eth config with poll interval
- fix(snos-output): expose snos codec, remove unused `get_starknet_messages`
  runtime method, and unnecessary mp-snos-output dependencies
- feat(program-hash): add new pallet constant for Starknet OS progam hash;
  expose runtime getter method; add dedicated crate to manage versions
- feat(runtime): expose fee token address getter method
- feat(settlement): run client thread responsible for pushing state updates and
  messaging on Ethereum
- feat(settlement): starknet core contract tests with anvil sandbox
- fix(rpc-test): incorrect node url
- feat(settlement): e2e test with Madara node settling on Ethereum contract
- refactor: use `map` in `estimate_fee` to stop computation on error
- fix: `tempdir` crate has been deprecated; use `tempfile` instead
- dev: add avail and celestia crates behind a feature flag
- dev: replace md5 with sha3_256 hash function
- feat: fixing getNonce Rpc Call and adding a new test
- refactor: use Zaun crate for Starknet core contract bindings
- refactor: use Anvil sandbox from Zaun crate
- feat(rpc): estimateMessageFee RPC call implementation

## v0.6.0

- chore: release v0.6.0
- refacto: substrate/starknet names in rpc library
- feat(rpc): Added starknet_getTransactionStatus and removed
  starknet_pendingTransactions
- feat(rpc): add starknet_specVersion rpc + added test for future support
- docs: Added v0.6.0-rc5 documentation above the rpc method functions
- dev(deps): bump starknet rs, use Eq for EmmitedEvents comparaison
- test(rust-rpc-test): use undeclared contracts for declare transactions testing
- build: update blockifier, fix divergent substrat block hash
- chore: remove tests that run in wasm and native, only wasm from now
- chore: split StarknetRpcApi trait in two, like in openRPC specs
- refacto: move starknet runtime api in it's own crate
- chore: update README.md and getting-started.md
- chore: remove crates that have been copy-pasted from plkdtSDK
- feat(rpc): return deployed contract address and actual fee in transaction
  receipt
- fix: Wait for 1 minute for transaction to be processed in
  get_transaction_receipt rpc
- ci: Fix starknet foundry sncast not found
- fix: Ensure transaction checks are compatible with starknet-rs
- ci: Run Starknet Foundry tests against Madara RPC
- fix: add name, symbol and decimals to fee token storage
- fix: dependencies for dockerfile and binaries
- docs: add translation of madara beast article to spanish
- chore: update starknet-js version in faucet-setup docs
- dev(compilation): add incremental compilation
- feat(rpc): add support for bulk estimate fee
- feat: add argent multicall contract to genesis
- chore(data-availability): update avail-subxt to version 0.4.0
- fix(ci): setup should fetch files from local config
- chore: deprecate `madara-app` and `madara-dev-explorer` modules
- chore(data-availability-avail): implement fire and forget, and add ws
  reconnection logic
- chore: update `polkadot-sdk` to `release-polkadot-v1.3.0`
- feat: fallback default file for DA and Settlement configuration files

## v0.5.0

- chore: release v0.5.0
- test: add transaction pool logic unit tests
- feat(client): spawn a task that listen to storage changes and build the
  resulting commiment state diff for each block
- dev(StarknetRPC): log error received from node before mapping to
  InternalServerError
- fix: change 'nonce too high' to log in debug instead of info
- chore: update deps, vm ressource fee cost are now FixedU128, and stored in an
  hashmap
- ci: change jobs order in the workflow
- ci: run integrations tests in the same runner as build
- ci: replace ci cache with rust-cache
- fix(transactions): remove `nonce` field from InvokeV0 tx
- feat(transactions): don't enforce ordering in validate_unsigned for invokeV0
- test(pallet): add function to get braavos hash
- fix: event commitment documentation typo
- ci: added testing key generation in the ci
- fix(starknet-rpc-test): init one request client per runtime
- test: validate Nonce for unsigned user txs
- fix: fixed declare V0 placeholder with the hash of an empty list of felts
- feat(cli): `run` is the by default command when running the `madara` bin
- refacto(cli): `run` and `setup` commands are defined in their own files
- refacto(cli): `run.testnet` argument removed in favor of the substrate native
  `chain` arg
- feat(cli): `run.fetch_chain_spec` argument removed in favor of the substrate
  native `chain` arg
- feat(cli): `setup` require a source file, either from an url or a path on the
  local filesystem
- chore(cli): use `Url`, `Path` and `PathBuf` types rather than `String`
- refacto(cli): moved the pallet/chain_spec/utils methods to the node crate
- feat(cli): `madara_path` arg has been remove, we use the substrate native
  `base_path` arg instead
- feat(cli): sharingan chain specs are loaded during the compilation, not
  downloaded from github
- refacto(pallet/starknet): `GenesisLoader` refactored as `GenesisData` + a
  `base_path` field
- feat(cli): for `run` param `--dev` now imply `--tmp`, as it is in substrate
- test(starknet-rpc-test): run all tests against a single madara node
- fix(service): confusing message when node starts (output the actual sealing
  method being used)
- refactor(sealing): how the sealing mode is passed into runtime
- feat(sealing): finalization for instant sealing
- test(starknet-js-test): run basic starknetjs compatibility tests again the
  madara node
- feat(cache-option): add an option to enable aggressive caching in command-line
  parameters

## v0.4.0

- chore: release v0.4.0
- feat: better management of custom configurations for genesis assets
- feat: use actual vm resource costs
- fix: add setup and run for rpc tests
- fix: fix clap for run command
- fix: add `madara_path` flag for setup command
- fix: add official references to configs files
- fix: cargo update and `main` branch prettier fix
- fix: fix sharingan chain spec
- fix: update madara infra to main branch
- fix: update `Cargo.lock`
- fix: rpc test failing
- refactor: exported chain id constant in mp-chain-id crate and added one for
  SN_MAIN
- ci: disable pr close workflow
- ci: add ci verification for detecting genesis changes and config hashes
- test: add e2e test for `estimate_fee`

## v0.3.0

- chore: release v0.3.0
- chore: big transaction type refactoring
- chore: split `primitives` crates into multiple smaller crates
- chore: improve logging about transaction when nonce is too high
- chore: add real class hash values for genesis config
- fix: use specific commit for avail and celestia
- fix: change dep of rustdoc on push
- fix: initial_gas set to max_fee and fixed fee not being charged when max_fee=0
- fix: correct value of compiled_class_hash in RPCTransaction
- fix: std feature import in transactions crate
- fix: replace all calls to `transmute` by calls `from_raw_parts`
- fix: estimate_fee should make sure all transaction have a version being
  2^128 + 1 or 2^128+2 depending on the tx type
- feat: modify the hash_bytes functions in `poseidon` and `pedersen` for dynamic
  data length
- feat: print development accounts at node startup
- feat: unification of the DA interface
- feat: bump starknet-core to 0.6.0 and remove InvokeV0
- feat: use resolver 2 for cargo in the workspace
- feat: impl tx execution and verification as traits
- perf: reduce the amount of data stored in the runtime and use the Substrate
  block to as source of data in the client
- perf: use perfect hash function in calculate_l1_gas_by_vm_usage
- build: restructure code for rust latest version
- build: bump rustc nightly version to 1.74 date
- buid: add rust-analyzer to toolchain components
- ci: scope cache by branch and add cache cleanup
- ci: increase threshold for codecov to 1%
- test: add `starknet-rpc-test` crate to the workspace
- test: add test to check tx signed by OZ account can be signed with Argent pk
- buid: add rust-analyzer to toolchain components
- ci: increase threshold for codecov to 1%
- replace all calls to `transmute` by calls `from_raw_parts`
- big transaction type refactoring
- impl tx execution and verification as traits
- reduce the amount of data stored in the runtime and use the Substrate block to
  as source of data in the client
- perf: use perfect hash function in calculate_l1_gas_by_vm_usage
- chore: add tests for tx hashing
- split `primitives` crates into multiple smaller crates
- fix: std feature import in transactions crate
- chore: improve logging about transaction when nonce is too high
- fix: rpc tests and background node run
- test: add tests for simulate tx offset
- test: add tests for tx hashing
- fix: bring back messages in transaction receipts
- feat: starknet os program output primitive

## v0.2.0

- add-contributors: `0xAsten`, `m-kus`, `joaopereira12`, `kasteph`
- ci: add verification if build-spec is working
- ci: added wasm to test
- ci: disable benchmark for pushes and pr's
- ci: fix docker and binaries build
- ci: don't enforce changelog on PR's with label `dependencies`
- doc: added translation of madara beast article.md to portuguese and russian
- doc: app chain template added in README
- fix: RPC getClassAt cairo legacy program code encoding
- fix: build-spec not working by setting the madara-path always and fetching
  relevant files
- fix: events are emitted in correct sequential order
- fix: expected event idx in continuation tokens in test responses
- fix: update RPC URL to use localhost instead of 0.0.0.0 in hurl.config file
- fix: update the default port for running Madara locally in getting-started.md
  file from 9933 to 9944.
- fix: replace the 0 initial gas value with u128::MAX because view call
  entrypoints were failing
- chore: remove global state root
- chore: cairo-contracts compilation scripts & docs are updated, cairo_0
  contracts recompiled
- chore: rebase of core deps and 0.12.1

## v0.1.0

- ci: rm codespell task and rm .codespellignore
- feat: refactor flags on tests
- feat: fetch config files from gh repo
- refactor: remove config files from the code
- ci: stop closing stale issues
- ci: reactivate changelog enforcement
- cli: change dev flag behaviour and created alias for base and madara path
- configs: fix genesis.json refs to link the config folder
- ci: downgraded windows runner to windows-latest
- ci: added windows binaries build and upload the binaries to the release page
- ci: add `CHANGELOG.md` and enforce it is edited for each PR on `main`
- fix: removed `madara_runtime` as a dependency in the client crates and make
  errors more expressive
- fix: state root bug fix where the tree was stored in runtime _before_ being
  committed
- feat: add a `genesis_loader` for the node and mocking
- feat: add `madara_tsukuyomi` as a submodule
- branding: use new logo in the README
- dev: Get the block status from the actual block in get_block_with_tx_hashes
- fix: l1-l2 messaging
- dev : clean contracts and compiled files<|MERGE_RESOLUTION|>--- conflicted
+++ resolved
@@ -2,9 +2,7 @@
 
 ## Next release
 
-<<<<<<< HEAD
 - test(CI): define toolchain before cache
-=======
 - fix(root): Cleaned state root commitments crate
 - fix(hash): declare tx v0 hash computation
 - perf(db): db contract history parallel fetching and batching
@@ -43,7 +41,6 @@
 - fix: sync, remove `unwrap` in storage
 - fix(classes): Fixed classes on the RPC level by adding ordering and complete deserialisation
 - fix: class update
->>>>>>> 94be89e9
 - feat: store key/value in `--disble-root` mode
 - fix: storage nonce and key/value
 - fix: class and store updates and block desync after ctrl+c
