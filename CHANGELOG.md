# Madara Changelog

## Next release

<<<<<<< HEAD
- fix: fgw json format error when acting as a provider
=======
- fix(sync): pending block retrying mechanism
- fix:(tests): Add testing feature to mc-db dev dependency (#294)
>>>>>>> 68a60dd1
- feat: new crate gateway client & server
- test: Starknet-js basic tests added
- test: add block conversion task test
- fix(docs): updated readme and fixed launcher
- fix(ci): added gateway key to fix rate limit on tests
- feat(cli): launcher script and release workflows
- fix: cleaned cli settings for sequencer, devnet and full
- feat: move to karnot runner
- fix: docker file fixes for devnet
- fix(block-production): fix bouncer calculation and declared classes
- fix: Fix pending block sync and add real FGW tests
- test: tests added for verify and apply task in l2 sync
- fix: UDC cairo 0 migration & events logic fix
- fix: response of spec version rpc call fixed
- tests: integration test for l2 fetch task added
- refactor: calculate class hashes in devnet
- feat: add config file and preset configure chain
- refactor: change default chain id and add custom flag to override
- fix: generate a fixed set of public and private keys for devnet
- fix: defaulted l1 gas price in devnet mode
- fix: fixed anvil port value in tests
- fix: flaky tests in gas price worker fixed
- ci: add coveralls report
- test: added tests for declare and deploy transactions
- fix: pending block must always be returned in rpc even if none is in db
- fix: fixed the starting block arg with an ignore_block_order argument
- docs: fixed Docker Compose instructions
- fix: removed unused dependencies with udeps and machete
- feat: add devnet via `--devnet` cli argument
- refactor: class import from FGW
- code docs: documented how get_storage_at is implemented
- fix: L1 rpc <=> network mismatch
- feat: rpc versioning
- feat: bumping Starknet version from v0.13.2 to Starknet v0.13.2.1
- fix: replaced old namings with adapted namings
- refactor: block import is now centrally done in a single crate
- tests: add e2e tests for rpc read methods
- tests: add e2e tests for the node
- fix: fixed some readme stuff
- feat: gas price provider added for block production
- feat: l1 sync service
- feat: gas price worker for l1
- test: tests added for eth client and event subscription
- feat: Added l1->l2 messaging
- test: add unitests primitives
- tests: add e2e tests for the node
- tests: add tests for the rpcs endpoints
- fix: pending contract storage not stored properly
- test: add tests crate `db`
- fix: --sync-l1-disabled cli option (#225)
- feat: experimental block production and mempool
- refactor: L1BlockMetric is intialized inside the EthereumClient new function
- refactor: BlockMetrics divided in L1BlockMetrics and BlockMetrics
- test: tests added for eth client and event subscription
- feat: add support for Starknet version 0.13.2
- fix(l1): removed free l1 endpoint list
- removed l1.rs from the sync crate and refactored it with alloy inside eth crate
- refactor: removed l1.rs from the sync crate and refactored it with alloy inside eth crate
- refactor: eth client (l1 crate) refactored with alloy
- feat: added l1 crate (eth crate)
- fix(metrics): removed influx and added l2_state_size data
- fix: command to start the Madara client
- refactor: database error unification
- feat: raise file-descriptor limit
- fix: docker
- fix: pending storage & sequencer_provider
- refactor: support pending blocks & db crate
- refactor: new crate exec
- fix(issue): Removed unrelated link from issue template
- feat: adding new readme and github issue templates for codebase reorg
- fix: trace, execution state_diff
- refactor: store compiled contract class
- fix: rate limit on classes
- refactor: use Felt in DB
- fix: fix sepolia by updating bonsai-trie
- feat(class): change class definition storage
- fix: pending block sync
- fix: transaction traces
- feat: store tx receipts
- refactor: new type StarknetVersion
- refactor: update starknet-rs with Felt
- fix(rpc): fixed block not found error on get_class method
- fix (rpc): get_transaction_status
- fix(cleanup): clean up around the Cargo.toml files, error handling and cli arguments
- fix(db): fault tolerance (database is not corrupted when the node is unexpectedly shut down / killed)
- fix(rpc): fixed state update deserialization
- fix(hashes): fixed tx by hash retrieval
- fix(logs): fixed logs and get_state_update
- refactor: remove primitives/felt
- refactor: move convert.rs to felt_wrapper.rs
- fix(decode): fix mapping db decoding
- feat: store reverted txs hashes
- feat(l1): added l1 free rpc url if none is provided
- cleanup: clean DB statics
- refactor: improve compatibility without forks
- fix(metrics): fixed some metrics endpoints
- fix(metrics): fix prometheus endpoint port
- fix(hashes): Fix invoke tx hashes for version v3
- fix: re-add prometheus, doc cli args, log format
- fix(program): Changed visibility of program serializer + archived
- fix(classes): remove the classes ordenation to allow fork rebasements
- fix(felt): enforce Felt type as much as possible into compute_hash.rs
- fix(logs): fixed some logs and others
- fix(rpc): fixed block storage column
- chore: update dependencies
- fix(hashers): cleaned hashers using types core hashers and Felt
- refactor: remove substrate block storage
- feat(infra): Added boilerplate to deploy a grafana/prometheus dashboard
- refacor: use db hash
- refactor: l2-sync
- refactor: remove crate mp-mapping-sync
- fix(rpc): get_nonce
- fix(rpc): get_class
- refactor: mapping db
- perf(db): contract key history now using rocksdb iterators for history
- fix(root): Cleaned state root commitments crate
- fix(hash): declare tx v0 hash computation
- perf(db): db contract history parallel fetching and batching
- remove RuntimeApi on RPC
- feat(metrics): Added sync time metrics
- refactor: using const and OnceCell instead of lazy_static
- refactor: remove crate mp-storage
- feat(infra): corrected dockerfile + docker-compose
- fix(rpc): error handling
- fix(lib): updated core libs to match oss
- fix: state root - replaced_classes commit
- feat: fetch block and state update in only one request
- feat: added madara launcher script
- fix: creation of the block context
- fix: is_missing_class
- fix: state root - replaced_classes
- feat(db): backups
- fix: state root for nonce
- fix: store the first history in storage ket
- perf: improved perfs with parallelized iteration over tx hashes cache
- fix: graceful shutdown of rocksdb on ctrl+c
- fix: better error handling around l1 and l2 sync
- perf: compile with target_cpu=skylake by default
- perf: storage key with encode
- fix: bloc context blockifier
- feat: up blockifier to v0.6.0-rc.2
- fix: change bonsai-trie fork location
- refactor: remove L1HandlerTxFee
- feat: up blockifier to v0.6.0-rc.2
- refactor: remove L1HandlerTxFee
- refactor: remove blockifier dependencie
- perf: convert blocks in parallel
- feat(commitments): Joined hash computation in event and tx commitments
- feat(l2 sync): polling to get new blocks once sync has caught up with the chain
- perf: store key
- fix: sync, remove `unwrap` in storage
- fix(classes): Fixed classes on the RPC level by adding ordering and complete deserialisation
- fix: class update
- feat: store key/value in `--disble-root` mode
- fix: storage nonce and key/value
- fix: class and store updates and block desync after ctrl+c
- fix: compile without libm
- fix: genesis state_update
- refactor: optimize get_class_at
- fix: crash build genesis on restart
- fix(classes): Fixed sierra exception on block 31625 and added --starting-block arg
- fix(db): with new implementation ContractStorage
- fix: fee_type for `simulate_transactions` rpc call
- feat(rocksdb): replaced most async database operations iwth multigets and batched inserts
- fix: get_state_update with new storage
- up: starknet-rs
- fix: exec on receipt
- feat(RPC): refacto `trace_transaction` and `trace_block_transaction`
- fix(proposer_factory): Removed and clean a lot of stuff on Client side, mostly node crate
- feat(storage): removed the use of `BonsaiStorage` logs
- feat(storage): removed dependance on `StateUpdateWrapper`
- feat(storage): state diff are now stored for each block
- CI: fix toolchain
- CI: add `cargo test` on PR
- refactor: remove dead code on `Struct Starknet<..>`
- fix: verify_l2
- feat(rpc): remove duplicated code, add mod 'utils'
- feat(storage): started migrating storage to the bonsai-lib
- fix: fix crashing cases on `get_block_with_receipts`
- fix: fix get_events minor issues
- fix: l1HandlerTx computed for commit
- refactor: optimise get_events RPC
- fix(root): fixed state commitments broken due to genesis loader
- feat(docker): add dockerfile and docker-compose
- fix: fix implementation `get_storage_at()` for `BlockifierStateAdapter`
- fix(sync): Fix end condition of the l2 sync
- fix(rpc): fix chain id method for mainnet
- fix(class): Fix Sierra classes conversion (missing abis)
- fix(compute): Fixed prepare_data_availability_modes computation
- feat(rpc): add pending block to `get_block_with_receipts` rpc call
- chore: update bonsai-trie (benefit from perf boost)
- feat(rpc): add `get_block_with_receipts` rpc call
- refactor: remove crate mp-state, mp-fee, mp-messages
- fix(class): Fix class conversions to support legacy Sierra versions
- feat: rebase blockifier
- feat(check): Added a state root check to ensure synced compatibility
- feat(metrics): Add prometheus metrics for mapping worker
- feat(storage): finished migrating contract storage to our backend bonsai trie dbs
- feat(storage): set up type-safe bonsai storage abstractions for usage in RPC
- fix(root): fix state root computation
- refactor: refactor mc-db crate
- feat(api_key): api key passed to FetchConfig correctly
- feat(api_key): Added support for --gateway-api to avoid rate limit from the gateway
- fix(latest): Retrieve latest synced block via internal client
- perf(l2 sync): parallelize commitment computation and refactor part of l2 io sync
- refactor: rpc methods and removed rpc-core
- feat: add an optional TUI dashboard
- feat(bonsai): Bumped bonsai lib to latest opti
- refactor(generic): reduced runtime dependence on generics
- fix(sync): Cleaned mc-sync isolating fetch process + added shared SyncStatus
- feat(self-hosted): host our own runner
- fix(deps): Removed unused dependencies
- feat(multi-trie): Added support for persistent storage tries
- feat(pending): added support for pending blocks in RPC requests
- perf(l2 sync): parallel fetching of blocks, classes, state updates
- fix l1 thread to reflect correct state_root, block_number, block_hash
- fix: remove gas_price and update starknet-rs from fork (temporary fix)
- fix(root): got state root to work (does not support class root yet)
- refactor(substrate_hash): Substrate hash is now retrieved via rpc client in
  `l2.rs`
- fix(worflows): fix toolchain and cache issue
- feat: Removal of the hardcoded mainnet configuration
- refactor: pass new CI
- fix(workflows): Fix madara CI
- feat(rpc): add_invoke_tx, add_deploy_account_tx, add_declare_tx
- feat(rpc): tx_receipt, re-execute tx
- feat(script): added CI scripts for starting Madara and comparing JSON RPC
  calls
- perf(verify_l2): parallelized l2 state root update
- perf(state_commitment): parallelized state commitment hash computations
- fix(L1): fix l1 thread with battle tested implementation + removed l1-l2
- fix: update and store ConfigFetch in l2 sync(), chainId rpc call
- fix: get_events paging with continuation_token
- fix(class): #125
- fix(getStorageAt): #28
- fix(genesis): #107
- fix(class): #32 #33 #34
- fix(class): #116
- feat(class): download classes from sequencer
- feat: update and store highest block hash and number from sequencer
- feat: store events in block, return events in call get_transaction_receipt
- fix: updating outdated links to external resources in documentation
- feat(client/data-availability): implement custom error handling
- fix: get_block_by_block_hash then default rather than error
- feat(rpc): added `get_state_update` real values from DA db
- feat: add transparent representation to `Felt252Wrapper`
- feat(rpc/trace_api): add `trace_block_transaction`
- chore(db): changed the way hashes are encoded
- feat(rpc/trace_api): add `trace_transaction`

## v0.7.0

- chore: release v0.7.0
- refacto: remove abusive `TryInto` impl
- dev: optimize tx trace creation
- dev: make Madara std compatible
- CI: fix taplo version
- chore: add cache usage for `getEvents` and `getTransactionReceipt`
- fix: cairo1 contracts should be identified by their sierra class hash
- fix(cli): repair broken cli for da conf
- feat(client): on `add_declare_transaction` store sierra contract classes in
  the madara backend
- chore: use struct error in client/db
- fix: don't ignore Sierra to CASM mapping in genesis config
- refacto: early exit txs fee estimation when one fails
- dev: fix linter warning in README.md
- fix: remove waiting loop from `getTxReceipt`
- feat: types in `mp-transactions` impl a method to get their version
- feat: make L1 gas price a `const` of the `RuntimeConfig`
- fix: broken class hashes and contracts in genesis
- refactor: rename LAST_SYNCED_L1_BLOCK to be more clear
- chore: add headers to da calldata, fix eth da in sovereign mode
- refacto(simulate_tx): move logic to the client
- chore: added ca-certificate in DockerFile for SSL related issues
- chore(primitives/commitment): remove crate
- chore(primitives/block/header): remove starknet-trie dependent fields
- refacto(primitives/db): add a temporary way to get a fake global state root
- feat(rpc): add starknet_version and eth_l1_gas_fee on block header
- fix(spec_version): spec version now returning 0.5.1
- chore: feature flags for avail and celestia DA
- feat(rpc): added support for v0.5.1 JSON-RPC specs
- feat(rpc): added ordered messages/events in trace fields
- feat(rpc): support for starknet.rs v0.5.1 version
- feat(rpc): added execution resources in trace fields
- feat(rpc): added state diff field in trace fields
- refactor: removed benchmarking folder and traces of CI pipeline
- fix: decouple is_query into is_query and offset_version
- feat: add sierra to casm class hash mapping to genesis assets
- chore: remove ArgentMulticall from genesis assets
- feat: remove `seq_addr_updated` from `GenesisData`
- chore: added prometheus metrics for da layer
- chore: bump celestia rpc crate version
- fix(DA): run the proof first then the state update
- fix: `prove_current_block` is called after `update_state`
- ci: add foundry ci task to push workflow
- fix: first tx for non deployed account is valid
- fix: incorrect base url for fetching config
- feat: add predeployed accounts to genesis state
- feat(rpc): Added starknet_simulateTransactions
- fix: Change serialization of bitvec to &[u8] in merkle tree to avoid memory
  uninitialized
- chore: change SCARB config version for foundry CI
- feat(da): update da calldata encoding to v0.11.0 spec, da conf examples, da
  conf flag, da-tests in CI
- refactor: use `map` in `estimate_fee` to stop computation on error
- fix(node/commands): md5 are also checked when running setup --from-local
- feat(data-availability): extend eth config with poll interval
- fix(snos-output): expose snos codec, remove unused `get_starknet_messages`
  runtime method, and unnecessary mp-snos-output dependencies
- feat(program-hash): add new pallet constant for Starknet OS progam hash;
  expose runtime getter method; add dedicated crate to manage versions
- feat(runtime): expose fee token address getter method
- feat(settlement): run client thread responsible for pushing state updates and
  messaging on Ethereum
- feat(settlement): starknet core contract tests with anvil sandbox
- fix(rpc-test): incorrect node url
- feat(settlement): e2e test with Madara node settling on Ethereum contract
- refactor: use `map` in `estimate_fee` to stop computation on error
- fix: `tempdir` crate has been deprecated; use `tempfile` instead
- dev: add avail and celestia crates behind a feature flag
- dev: replace md5 with sha3_256 hash function
- feat: fixing getNonce Rpc Call and adding a new test
- refactor: use Zaun crate for Starknet core contract bindings
- refactor: use Anvil sandbox from Zaun crate
- feat(rpc): estimateMessageFee RPC call implementation

## v0.6.0

- chore: release v0.6.0
- refacto: substrate/starknet names in rpc library
- feat(rpc): Added starknet_getTransactionStatus and removed
  starknet_pendingTransactions
- feat(rpc): add starknet_specVersion rpc + added test for future support
- docs: Added v0.6.0-rc5 documentation above the rpc method functions
- dev(deps): bump starknet rs, use Eq for EmmitedEvents comparaison
- test(rust-rpc-test): use undeclared contracts for declare transactions testing
- build: update blockifier, fix divergent substrat block hash
- chore: remove tests that run in wasm and native, only wasm from now
- chore: split StarknetRpcApi trait in two, like in openRPC specs
- refacto: move starknet runtime api in it's own crate
- chore: update README.md and getting-started.md
- chore: remove crates that have been copy-pasted from plkdtSDK
- feat(rpc): return deployed contract address and actual fee in transaction
  receipt
- fix: Wait for 1 minute for transaction to be processed in
  get_transaction_receipt rpc
- ci: Fix starknet foundry sncast not found
- fix: Ensure transaction checks are compatible with starknet-rs
- ci: Run Starknet Foundry tests against Madara RPC
- fix: add name, symbol and decimals to fee token storage
- fix: dependencies for dockerfile and binaries
- docs: add translation of madara beast article to spanish
- chore: update starknet-js version in faucet-setup docs
- dev(compilation): add incremental compilation
- feat(rpc): add support for bulk estimate fee
- feat: add argent multicall contract to genesis
- chore(data-availability): update avail-subxt to version 0.4.0
- fix(ci): setup should fetch files from local config
- chore: deprecate `madara-app` and `madara-dev-explorer` modules
- chore(data-availability-avail): implement fire and forget, and add ws
  reconnection logic
- chore: update `polkadot-sdk` to `release-polkadot-v1.3.0`
- feat: fallback default file for DA and Settlement configuration files

## v0.5.0

- chore: release v0.5.0
- test: add transaction pool logic unit tests
- feat(client): spawn a task that listen to storage changes and build the
  resulting commiment state diff for each block
- dev(StarknetRPC): log error received from node before mapping to
  InternalServerError
- fix: change 'nonce too high' to log in debug instead of info
- chore: update deps, vm ressource fee cost are now FixedU128, and stored in an
  hashmap
- ci: change jobs order in the workflow
- ci: run integrations tests in the same runner as build
- ci: replace ci cache with rust-cache
- fix(transactions): remove `nonce` field from InvokeV0 tx
- feat(transactions): don't enforce ordering in validate_unsigned for invokeV0
- test(pallet): add function to get braavos hash
- fix: event commitment documentation typo
- ci: added testing key generation in the ci
- fix(starknet-rpc-test): init one request client per runtime
- test: validate Nonce for unsigned user txs
- fix: fixed declare V0 placeholder with the hash of an empty list of felts
- feat(cli): `run` is the by default command when running the `madara` bin
- refacto(cli): `run` and `setup` commands are defined in their own files
- refacto(cli): `run.testnet` argument removed in favor of the substrate native
  `chain` arg
- feat(cli): `run.fetch_chain_spec` argument removed in favor of the substrate
  native `chain` arg
- feat(cli): `setup` require a source file, either from an url or a path on the
  local filesystem
- chore(cli): use `Url`, `Path` and `PathBuf` types rather than `String`
- refacto(cli): moved the pallet/chain_spec/utils methods to the node crate
- feat(cli): `madara_path` arg has been remove, we use the substrate native
  `base_path` arg instead
- feat(cli): sharingan chain specs are loaded during the compilation, not
  downloaded from github
- refacto(pallet/starknet): `GenesisLoader` refactored as `GenesisData` + a
  `base_path` field
- feat(cli): for `run` param `--dev` now imply `--tmp`, as it is in substrate
- test(starknet-rpc-test): run all tests against a single madara node
- fix(service): confusing message when node starts (output the actual sealing
  method being used)
- refactor(sealing): how the sealing mode is passed into runtime
- feat(sealing): finalization for instant sealing
- test(starknet-js-test): run basic starknetjs compatibility tests again the
  madara node
- feat(cache-option): add an option to enable aggressive caching in command-line
  parameters

## v0.4.0

- chore: release v0.4.0
- feat: better management of custom configurations for genesis assets
- feat: use actual vm resource costs
- fix: add setup and run for rpc tests
- fix: fix clap for run command
- fix: add `madara_path` flag for setup command
- fix: add official references to configs files
- fix: cargo update and `main` branch prettier fix
- fix: fix sharingan chain spec
- fix: update madara infra to main branch
- fix: update `Cargo.lock`
- fix: rpc test failing
- refactor: exported chain id constant in mp-chain-id crate and added one for
  SN_MAIN
- ci: disable pr close workflow
- ci: add ci verification for detecting genesis changes and config hashes
- test: add e2e test for `estimate_fee`

## v0.3.0

- chore: release v0.3.0
- chore: big transaction type refactoring
- chore: split `primitives` crates into multiple smaller crates
- chore: improve logging about transaction when nonce is too high
- chore: add real class hash values for genesis config
- fix: use specific commit for avail and celestia
- fix: change dep of rustdoc on push
- fix: initial_gas set to max_fee and fixed fee not being charged when max_fee=0
- fix: correct value of compiled_class_hash in RPCTransaction
- fix: std feature import in transactions crate
- fix: replace all calls to `transmute` by calls `from_raw_parts`
- fix: estimate_fee should make sure all transaction have a version being
  2^128 + 1 or 2^128+2 depending on the tx type
- feat: modify the hash_bytes functions in `poseidon` and `pedersen` for dynamic
  data length
- feat: print development accounts at node startup
- feat: unification of the DA interface
- feat: bump starknet-core to 0.6.0 and remove InvokeV0
- feat: use resolver 2 for cargo in the workspace
- feat: impl tx execution and verification as traits
- perf: reduce the amount of data stored in the runtime and use the Substrate
  block to as source of data in the client
- perf: use perfect hash function in calculate_l1_gas_by_vm_usage
- build: restructure code for rust latest version
- build: bump rustc nightly version to 1.74 date
- buid: add rust-analyzer to toolchain components
- ci: scope cache by branch and add cache cleanup
- ci: increase threshold for codecov to 1%
- test: add `starknet-rpc-test` crate to the workspace
- test: add test to check tx signed by OZ account can be signed with Argent pk
- buid: add rust-analyzer to toolchain components
- ci: increase threshold for codecov to 1%
- replace all calls to `transmute` by calls `from_raw_parts`
- big transaction type refactoring
- impl tx execution and verification as traits
- reduce the amount of data stored in the runtime and use the Substrate block to
  as source of data in the client
- perf: use perfect hash function in calculate_l1_gas_by_vm_usage
- chore: add tests for tx hashing
- split `primitives` crates into multiple smaller crates
- fix: std feature import in transactions crate
- chore: improve logging about transaction when nonce is too high
- fix: rpc tests and background node run
- test: add tests for simulate tx offset
- test: add tests for tx hashing
- fix: bring back messages in transaction receipts
- feat: starknet os program output primitive

## v0.2.0

- add-contributors: `0xAsten`, `m-kus`, `joaopereira12`, `kasteph`
- ci: add verification if build-spec is working
- ci: added wasm to test
- ci: disable benchmark for pushes and pr's
- ci: fix docker and binaries build
- ci: don't enforce changelog on PR's with label `dependencies`
- doc: added translation of madara beast article.md to portuguese and russian
- doc: app chain template added in README
- fix: RPC getClassAt cairo legacy program code encoding
- fix: build-spec not working by setting the madara-path always and fetching
  relevant files
- fix: events are emitted in correct sequential order
- fix: expected event idx in continuation tokens in test responses
- fix: update RPC URL to use localhost instead of 0.0.0.0 in hurl.config file
- fix: update the default port for running Madara locally in getting-started.md
  file from 9933 to 9944.
- fix: replace the 0 initial gas value with u128::MAX because view call
  entrypoints were failing
- chore: remove global state root
- chore: cairo-contracts compilation scripts & docs are updated, cairo_0
  contracts recompiled
- chore: rebase of core deps and 0.12.1

## v0.1.0

- ci: rm codespell task and rm .codespellignore
- feat: refactor flags on tests
- feat: fetch config files from gh repo
- refactor: remove config files from the code
- ci: stop closing stale issues
- ci: reactivate changelog enforcement
- cli: change dev flag behaviour and created alias for base and madara path
- configs: fix genesis.json refs to link the config folder
- ci: downgraded windows runner to windows-latest
- ci: added windows binaries build and upload the binaries to the release page
- ci: add `CHANGELOG.md` and enforce it is edited for each PR on `main`
- fix: removed `madara_runtime` as a dependency in the client crates and make
  errors more expressive
- fix: state root bug fix where the tree was stored in runtime _before_ being
  committed
- feat: add a `genesis_loader` for the node and mocking
- feat: add `madara_tsukuyomi` as a submodule
- branding: use new logo in the README
- dev: Get the block status from the actual block in get_block_with_tx_hashes
- fix: l1-l2 messaging
- dev : clean contracts and compiled files<|MERGE_RESOLUTION|>--- conflicted
+++ resolved
@@ -2,12 +2,9 @@
 
 ## Next release
 
-<<<<<<< HEAD
-- fix: fgw json format error when acting as a provider
-=======
+- fix: fgw now works with Juno and Pathfinder
 - fix(sync): pending block retrying mechanism
 - fix:(tests): Add testing feature to mc-db dev dependency (#294)
->>>>>>> 68a60dd1
 - feat: new crate gateway client & server
 - test: Starknet-js basic tests added
 - test: add block conversion task test
