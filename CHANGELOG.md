# Deoxys Changelog

## Next release

<<<<<<< HEAD
- test: add unitests primitives
=======
>>>>>>> db74dcd1
- fix: #225
- feat: experimental block production and mempool
- refactor: L1BlockMetric is intialized inside the EthereumClient new function
- refactor: BlockMetrics divided in L1BlockMetrics and BlockMetrics
- test: tests added for eth client and event subscription
- feat: add support for Starknet version 0.13.2
- fix(l1): removed free l1 endpoint list
- removed l1.rs from the sync crate and refactored it with alloy inside eth crate
- refactor: removed l1.rs from the sync crate and refactored it with alloy inside eth crate
- refactor: eth client (l1 crate) refactored with alloy
- feat: added l1 crate (eth crate)
- fix(metrics): removed influx and added l2_state_size data
- fix: command to start the Madara client
- refactor: database error unification
- feat: raise file-descriptor limit
- fix: docker
- fix: pending storage & sequencer_provider
- refactor: support pending blocks & db crate
- refactor: new crate exec
- fix(issue): Removed unrelated link from issue template
- feat: adding new readme and github issue templates for codebase reorg
- fix: trace, execution state_diff
- refactor: store compiled contract class
- fix: rate limit on classes
- refactor: use Felt in DB
- fix: fix sepolia by updating bonsai-trie
- feat(class): change class definition storage
- fix: pending block sync
- fix: transaction traces
- feat: store tx receipts
- refactor: new type StarknetVersion
- refactor: update starknet-rs with Felt
- fix(rpc): fixed block not found error on get_class method
- fix (rpc): get_transaction_status
- fix(cleanup): clean up around the Cargo.toml files, error handling and cli arguments
- fix(db): fault tolerance (database is not corrupted when the node is unexpectedly shut down / killed)
- fix(rpc): fixed state update deserialization
- fix(hashes): fixed tx by hash retrieval
- fix(logs): fixed logs and get_state_update
- refactor: remove primitives/felt
- refactor: move convert.rs to felt_wrapper.rs
- fix(decode): fix mapping db decoding
- feat: store reverted txs hashes
- feat(l1): added l1 free rpc url if none is provided
- cleanup: clean DB statics
- refactor: improve compatibility without forks
- fix(metrics): fixed some metrics endpoints
- fix(metrics): fix prometheus endpoint port
- fix(hashes): Fix invoke tx hashes for version v3
- fix: re-add prometheus, doc cli args, log format
- fix(program): Changed visibility of program serializer + archived
- fix(classes): remove the classes ordenation to allow fork rebasements
- fix(felt): enforce Felt type as much as possible into compute_hash.rs
- fix(logs): fixed some logs and others
- fix(rpc): fixed block storage column
- chore: update dependencies
- fix(hashers): cleaned hashers using types core hashers and Felt
- refactor: remove substrate block storage
- feat(infra): Added boilerplate to deploy a grafana/prometheus dashboard
- refacor: use db hash
- refactor: l2-sync
- refactor: remove crate dp-mapping-sync
- fix(rpc): get_nonce
- fix(rpc): get_class
- refactor: mapping db
- perf(db): contract key history now using rocksdb iterators for history
- fix(root): Cleaned state root commitments crate
- fix(hash): declare tx v0 hash computation
- perf(db): db contract history parallel fetching and batching
- remove RuntimeApi on RPC
- feat(metrics): Added sync time metrics
- refactor: using const and OnceCell instead of lazy_static
- refactor: remove crate dp-storage
- feat(infra): corrected dockerfile + docker-compose
- fix(rpc): error handling
- fix(lib): updated core libs to match oss
- fix: state root - replaced_classes commit
- feat: fetch block and state update in only one request
- feat: added deoxys launcher script
- fix: creation of the block context
- fix: is_missing_class
- fix: state root - replaced_classes
- feat(db): backups
- fix: state root for nonce
- fix: store the first history in storage ket
- perf: improved perfs with parallelized iteration over tx hashes cache
- fix: graceful shutdown of rocksdb on ctrl+c
- fix: better error handling around l1 and l2 sync
- perf: compile with target_cpu=skylake by default
- perf: storage key with encode
- fix: bloc context blockifier
- feat: up blockifier to v0.6.0-rc.2
- fix: change bonsai-trie fork location
- refactor: remove L1HandlerTxFee
- feat: up blockifier to v0.6.0-rc.2
- refactor: remove L1HandlerTxFee
- refactor: remove blockifier dependencie
- perf: convert blocks in parallel
- feat(commitments): Joined hash computation in event and tx commitments
- feat(l2 sync): polling to get new blocks once sync has caught up with the chain
- perf: store key
- fix: sync, remove `unwrap` in storage
- fix(classes): Fixed classes on the RPC level by adding ordering and complete deserialisation
- fix: class update
- feat: store key/value in `--disble-root` mode
- fix: storage nonce and key/value
- fix: class and store updates and block desync after ctrl+c
- fix: compile without libm
- fix: genesis state_update
- refactor: optimize get_class_at
- fix: crash build genesis on restart
- fix(classes): Fixed sierra exception on block 31625 and added --starting-block arg
- fix(db): with new implementation ContractStorage
- fix: fee_type for `simulate_transactions` rpc call
- feat(rocksdb): replaced most async database operations iwth multigets and batched inserts
- fix: get_state_update with new storage
- up: starknet-rs
- fix: exec on receipt
- feat(RPC): refacto `trace_transaction` and `trace_block_transaction`
- fix(proposer_factory): Removed and clean a lot of stuff on Client side, mostly node crate
- feat(storage): removed the use of `BonsaiStorage` logs
- feat(storage): removed dependance on `StateUpdateWrapper`
- feat(storage): state diff are now stored for each block
- CI: fix toolchain
- CI: add `cargo test` on PR
- refactor: remove dead code on `Struct Starknet<..>`
- fix: verify_l2
- feat(rpc): remove duplicated code, add mod 'utils'
- feat(storage): started migrating storage to the bonsai-lib
- fix: fix crashing cases on `get_block_with_receipts`
- fix: fix get_events minor issues
- fix: l1HandlerTx computed for commit
- refactor: optimise get_events RPC
- fix(root): fixed state commitments broken due to genesis loader
- feat(docker): add dockerfile and docker-compose
- fix: fix implementation `get_storage_at()` for `BlockifierStateAdapter`
- fix(sync): Fix end condition of the l2 sync
- fix(rpc): fix chain id method for mainnet
- fix(class): Fix Sierra classes conversion (missing abis)
- fix(compute): Fixed prepare_data_availability_modes computation
- feat(rpc): add pending block to `get_block_with_receipts` rpc call
- chore: update bonsai-trie (benefit from perf boost)
- feat(rpc): add `get_block_with_receipts` rpc call
- refactor: remove crate dp-state, dp-fee, dp-messages
- fix(class): Fix class conversions to support legacy Sierra versions
- feat: rebase blockifier
- feat(check): Added a state root check to ensure synced compatibility
- feat(metrics): Add prometheus metrics for mapping worker
- feat(storage): finished migrating contract storage to our backend bonsai trie dbs
- feat(storage): set up type-safe bonsai storage abstractions for usage in RPC
- fix(root): fix state root computation
- refactor: refactor dc-db crate
- feat(api_key): api key passed to FetchConfig correctly
- feat(api_key): Added support for --gateway-api to avoid rate limit from the gateway
- fix(latest): Retrieve latest synced block via internal client
- perf(l2 sync): parallelize commitment computation and refactor part of l2 io sync
- refactor: rpc methods and removed rpc-core
- feat: add an optional TUI dashboard
- feat(bonsai): Bumped bonsai lib to latest opti
- refactor(generic): reduced runtime dependence on generics
- fix(sync): Cleaned dc-sync isolating fetch process + added shared SyncStatus
- feat(self-hosted): host our own runner
- fix(deps): Removed unused dependencies
- feat(multi-trie): Added support for persistent storage tries
- feat(pending): added support for pending blocks in RPC requests
- perf(l2 sync): parallel fetching of blocks, classes, state updates
- fix l1 thread to reflect correct state_root, block_number, block_hash
- fix: remove gas_price and update starknet-rs from fork (temporary fix)
- fix(root): got state root to work (does not support class root yet)
- refactor(substrate_hash): Substrate hash is now retrieved via rpc client in
  `l2.rs`
- fix(worflows): fix toolchain and cache issue
- feat: Removal of the hardcoded mainnet configuration
- refactor: pass new CI
- fix(workflows): Fix deoxys CI
- feat(rpc): add_invoke_tx, add_deploy_account_tx, add_declare_tx
- feat(rpc): tx_receipt, re-execute tx
- feat(script): added CI scripts for starting Deoxys and comparing JSON RPC
  calls
- perf(verify_l2): parallelized l2 state root update
- perf(state_commitment): parallelized state commitment hash computations
- fix(L1): fix l1 thread with battle tested implementation + removed l1-l2
- fix: update and store ConfigFetch in l2 sync(), chainId rpc call
- fix: get_events paging with continuation_token
- fix(class): #125
- fix(getStorageAt): #28
- fix(genesis): #107
- fix(class): #32 #33 #34
- fix(class): #116
- feat(class): download classes from sequencer
- feat: update and store highest block hash and number from sequencer
- feat: store events in block, return events in call get_transaction_receipt
- fix: updating outdated links to external resources in documentation
- feat(client/data-availability): implement custom error handling
- fix: get_block_by_block_hash then default rather than error
- feat(rpc): added `get_state_update` real values from DA db
- feat: add transparent representation to `Felt252Wrapper`
- feat(rpc/trace_api): add `trace_block_transaction`
- chore(db): changed the way hashes are encoded
- feat(rpc/trace_api): add `trace_transaction`

## v0.7.0

- chore: release v0.7.0
- refacto: remove abusive `TryInto` impl
- dev: optimize tx trace creation
- dev: make Madara std compatible
- CI: fix taplo version
- chore: add cache usage for `getEvents` and `getTransactionReceipt`
- fix: cairo1 contracts should be identified by their sierra class hash
- fix(cli): repair broken cli for da conf
- feat(client): on `add_declare_transaction` store sierra contract classes in
  the madara backend
- chore: use struct error in client/db
- fix: don't ignore Sierra to CASM mapping in genesis config
- refacto: early exit txs fee estimation when one fails
- dev: fix linter warning in README.md
- fix: remove waiting loop from `getTxReceipt`
- feat: types in `dp-transactions` impl a method to get their version
- feat: make L1 gas price a `const` of the `RuntimeConfig`
- fix: broken class hashes and contracts in genesis
- refactor: rename LAST_SYNCED_L1_BLOCK to be more clear
- chore: add headers to da calldata, fix eth da in sovereign mode
- refacto(simulate_tx): move logic to the client
- chore: added ca-certificate in DockerFile for SSL related issues
- chore(primitives/commitment): remove crate
- chore(primitives/block/header): remove starknet-trie dependent fields
- refacto(primitives/db): add a temporary way to get a fake global state root
- feat(rpc): add starknet_version and eth_l1_gas_fee on block header
- fix(spec_version): spec version now returning 0.5.1
- chore: feature flags for avail and celestia DA
- feat(rpc): added support for v0.5.1 JSON-RPC specs
- feat(rpc): added ordered messages/events in trace fields
- feat(rpc): support for starknet.rs v0.5.1 version
- feat(rpc): added execution resources in trace fields
- feat(rpc): added state diff field in trace fields
- refactor: removed benchmarking folder and traces of CI pipeline
- fix: decouple is_query into is_query and offset_version
- feat: add sierra to casm class hash mapping to genesis assets
- chore: remove ArgentMulticall from genesis assets
- feat: remove `seq_addr_updated` from `GenesisData`
- chore: added prometheus metrics for da layer
- chore: bump celestia rpc crate version
- fix(DA): run the proof first then the state update
- fix: `prove_current_block` is called after `update_state`
- ci: add foundry ci task to push workflow
- fix: first tx for non deployed account is valid
- fix: incorrect base url for fetching config
- feat: add predeployed accounts to genesis state
- feat(rpc): Added starknet_simulateTransactions
- fix: Change serialization of bitvec to &[u8] in merkle tree to avoid memory
  uninitialized
- chore: change SCARB config version for foundry CI
- feat(da): update da calldata encoding to v0.11.0 spec, da conf examples, da
  conf flag, da-tests in CI
- refactor: use `map` in `estimate_fee` to stop computation on error
- fix(node/commands): md5 are also checked when running setup --from-local
- feat(data-availability): extend eth config with poll interval
- fix(snos-output): expose snos codec, remove unused `get_starknet_messages`
  runtime method, and unnecessary dp-snos-output dependencies
- feat(program-hash): add new pallet constant for Starknet OS progam hash;
  expose runtime getter method; add dedicated crate to manage versions
- feat(runtime): expose fee token address getter method
- feat(settlement): run client thread responsible for pushing state updates and
  messaging on Ethereum
- feat(settlement): starknet core contract tests with anvil sandbox
- fix(rpc-test): incorrect node url
- feat(settlement): e2e test with Madara node settling on Ethereum contract
- refactor: use `map` in `estimate_fee` to stop computation on error
- fix: `tempdir` crate has been deprecated; use `tempfile` instead
- dev: add avail and celestia crates behind a feature flag
- dev: replace md5 with sha3_256 hash function
- feat: fixing getNonce Rpc Call and adding a new test
- refactor: use Zaun crate for Starknet core contract bindings
- refactor: use Anvil sandbox from Zaun crate
- feat(rpc): estimateMessageFee RPC call implementation

## v0.6.0

- chore: release v0.6.0
- refacto: substrate/starknet names in rpc library
- feat(rpc): Added starknet_getTransactionStatus and removed
  starknet_pendingTransactions
- feat(rpc): add starknet_specVersion rpc + added test for future support
- docs: Added v0.6.0-rc5 documentation above the rpc method functions
- dev(deps): bump starknet rs, use Eq for EmmitedEvents comparaison
- test(rust-rpc-test): use undeclared contracts for declare transactions testing
- build: update blockifier, fix divergent substrat block hash
- chore: remove tests that run in wasm and native, only wasm from now
- chore: split StarknetRpcApi trait in two, like in openRPC specs
- refacto: move starknet runtime api in it's own crate
- chore: update README.md and getting-started.md
- chore: remove crates that have been copy-pasted from plkdtSDK
- feat(rpc): return deployed contract address and actual fee in transaction
  receipt
- fix: Wait for 1 minute for transaction to be processed in
  get_transaction_receipt rpc
- ci: Fix starknet foundry sncast not found
- fix: Ensure transaction checks are compatible with starknet-rs
- ci: Run Starknet Foundry tests against Madara RPC
- fix: add name, symbol and decimals to fee token storage
- fix: dependencies for dockerfile and binaries
- docs: add translation of madara beast article to spanish
- chore: update starknet-js version in faucet-setup docs
- dev(compilation): add incremental compilation
- feat(rpc): add support for bulk estimate fee
- feat: add argent multicall contract to genesis
- chore(data-availability): update avail-subxt to version 0.4.0
- fix(ci): setup should fetch files from local config
- chore: deprecate `madara-app` and `madara-dev-explorer` modules
- chore(data-availability-avail): implement fire and forget, and add ws
  reconnection logic
- chore: update `polkadot-sdk` to `release-polkadot-v1.3.0`
- feat: fallback default file for DA and Settlement configuration files

## v0.5.0

- chore: release v0.5.0
- test: add transaction pool logic unit tests
- feat(client): spawn a task that listen to storage changes and build the
  resulting commiment state diff for each block
- dev(StarknetRPC): log error received from node before mapping to
  InternalServerError
- fix: change 'nonce too high' to log in debug instead of info
- chore: update deps, vm ressource fee cost are now FixedU128, and stored in an
  hashmap
- ci: change jobs order in the workflow
- ci: run integrations tests in the same runner as build
- ci: replace ci cache with rust-cache
- fix(transactions): remove `nonce` field from InvokeV0 tx
- feat(transactions): don't enforce ordering in validate_unsigned for invokeV0
- test(pallet): add function to get braavos hash
- fix: event commitment documentation typo
- ci: added testing key generation in the ci
- fix(starknet-rpc-test): init one request client per runtime
- test: validate Nonce for unsigned user txs
- fix: fixed declare V0 placeholder with the hash of an empty list of felts
- feat(cli): `run` is the by default command when running the `madara` bin
- refacto(cli): `run` and `setup` commands are defined in their own files
- refacto(cli): `run.testnet` argument removed in favor of the substrate native
  `chain` arg
- feat(cli): `run.fetch_chain_spec` argument removed in favor of the substrate
  native `chain` arg
- feat(cli): `setup` require a source file, either from an url or a path on the
  local filesystem
- chore(cli): use `Url`, `Path` and `PathBuf` types rather than `String`
- refacto(cli): moved the pallet/chain_spec/utils methods to the node crate
- feat(cli): `madara_path` arg has been remove, we use the substrate native
  `base_path` arg instead
- feat(cli): sharingan chain specs are loaded during the compilation, not
  downloaded from github
- refacto(pallet/starknet): `GenesisLoader` refactored as `GenesisData` + a
  `base_path` field
- feat(cli): for `run` param `--dev` now imply `--tmp`, as it is in substrate
- test(starknet-rpc-test): run all tests against a single madara node
- fix(service): confusing message when node starts (output the actual sealing
  method being used)
- refactor(sealing): how the sealing mode is passed into runtime
- feat(sealing): finalization for instant sealing
- test(starknet-js-test): run basic starknetjs compatibility tests again the
  madara node
- feat(cache-option): add an option to enable aggressive caching in command-line
  parameters

## v0.4.0

- chore: release v0.4.0
- feat: better management of custom configurations for genesis assets
- feat: use actual vm resource costs
- fix: add setup and run for rpc tests
- fix: fix clap for run command
- fix: add `madara_path` flag for setup command
- fix: add official references to configs files
- fix: cargo update and `main` branch prettier fix
- fix: fix sharingan chain spec
- fix: update madara infra to main branch
- fix: update `Cargo.lock`
- fix: rpc test failing
- refactor: exported chain id constant in dp-chain-id crate and added one for
  SN_MAIN
- ci: disable pr close workflow
- ci: add ci verification for detecting genesis changes and config hashes
- test: add e2e test for `estimate_fee`

## v0.3.0

- chore: release v0.3.0
- chore: big transaction type refactoring
- chore: split `primitives` crates into multiple smaller crates
- chore: improve logging about transaction when nonce is too high
- chore: add real class hash values for genesis config
- fix: use specific commit for avail and celestia
- fix: change dep of rustdoc on push
- fix: initial_gas set to max_fee and fixed fee not being charged when max_fee=0
- fix: correct value of compiled_class_hash in RPCTransaction
- fix: std feature import in transactions crate
- fix: replace all calls to `transmute` by calls `from_raw_parts`
- fix: estimate_fee should make sure all transaction have a version being
  2^128 + 1 or 2^128+2 depending on the tx type
- feat: modify the hash_bytes functions in `poseidon` and `pedersen` for dynamic
  data length
- feat: print development accounts at node startup
- feat: unification of the DA interface
- feat: bump starknet-core to 0.6.0 and remove InvokeV0
- feat: use resolver 2 for cargo in the workspace
- feat: impl tx execution and verification as traits
- perf: reduce the amount of data stored in the runtime and use the Substrate
  block to as source of data in the client
- perf: use perfect hash function in calculate_l1_gas_by_vm_usage
- build: restructure code for rust latest version
- build: bump rustc nightly version to 1.74 date
- buid: add rust-analyzer to toolchain components
- ci: scope cache by branch and add cache cleanup
- ci: increase threshold for codecov to 1%
- test: add `starknet-rpc-test` crate to the workspace
- test: add test to check tx signed by OZ account can be signed with Argent pk
- buid: add rust-analyzer to toolchain components
- ci: increase threshold for codecov to 1%
- replace all calls to `transmute` by calls `from_raw_parts`
- big transaction type refactoring
- impl tx execution and verification as traits
- reduce the amount of data stored in the runtime and use the Substrate block to
  as source of data in the client
- perf: use perfect hash function in calculate_l1_gas_by_vm_usage
- chore: add tests for tx hashing
- split `primitives` crates into multiple smaller crates
- fix: std feature import in transactions crate
- chore: improve logging about transaction when nonce is too high
- fix: rpc tests and background node run
- test: add tests for simulate tx offset
- test: add tests for tx hashing
- fix: bring back messages in transaction receipts
- feat: starknet os program output primitive

## v0.2.0

- add-contributors: `0xAsten`, `m-kus`, `joaopereira12`, `kasteph`
- ci: add verification if build-spec is working
- ci: added wasm to test
- ci: disable benchmark for pushes and pr's
- ci: fix docker and binaries build
- ci: don't enforce changelog on PR's with label `dependencies`
- doc: added translation of madara beast article.md to portuguese and russian
- doc: app chain template added in README
- fix: RPC getClassAt cairo legacy program code encoding
- fix: build-spec not working by setting the madara-path always and fetching
  relevant files
- fix: events are emitted in correct sequential order
- fix: expected event idx in continuation tokens in test responses
- fix: update RPC URL to use localhost instead of 0.0.0.0 in hurl.config file
- fix: update the default port for running Madara locally in getting-started.md
  file from 9933 to 9944.
- fix: replace the 0 initial gas value with u128::MAX because view call
  entrypoints were failing
- chore: remove global state root
- chore: cairo-contracts compilation scripts & docs are updated, cairo_0
  contracts recompiled
- chore: rebase of core deps and 0.12.1

## v0.1.0

- ci: rm codespell task and rm .codespellignore
- feat: refactor flags on tests
- feat: fetch config files from gh repo
- refactor: remove config files from the code
- ci: stop closing stale issues
- ci: reactivate changelog enforcement
- cli: change dev flag behaviour and created alias for base and madara path
- configs: fix genesis.json refs to link the config folder
- ci: downgraded windows runner to windows-latest
- ci: added windows binaries build and upload the binaries to the release page
- ci: add `CHANGELOG.md` and enforce it is edited for each PR on `main`
- fix: removed `madara_runtime` as a dependency in the client crates and make
  errors more expressive
- fix: state root bug fix where the tree was stored in runtime _before_ being
  committed
- feat: add a `genesis_loader` for the node and mocking
- feat: add `madara_tsukuyomi` as a submodule
- branding: use new logo in the README
- dev: Get the block status from the actual block in get_block_with_tx_hashes
- fix: l1-l2 messaging
- dev : clean contracts and compiled files<|MERGE_RESOLUTION|>--- conflicted
+++ resolved
@@ -2,10 +2,8 @@
 
 ## Next release
 
-<<<<<<< HEAD
 - test: add unitests primitives
-=======
->>>>>>> db74dcd1
+- fix: #225
 - fix: #225
 - feat: experimental block production and mempool
 - refactor: L1BlockMetric is intialized inside the EthereumClient new function
