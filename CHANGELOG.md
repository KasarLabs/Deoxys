# Deoxys Changelog

## Next release

<<<<<<< HEAD
- feat(infra): corrected dockerfile + docker-compose
=======
- fix(rpc): error handling
- fix(lib): updated core libs to match oss
>>>>>>> 50228005
- fix: state root - replaced_classes commit
- feat: fetch block and state update in only one request
- feat: added deoxys launcher script
- fix: creation of the block context
- fix: is_missing_class
- fix: state root - replaced_classes
- feat(db): backups
- fix: state root for nonce
- fix: store the first history in storage ket
- perf: improved perfs with parallelized iteration over tx hashes cache
- fix: graceful shutdown of rocksdb on ctrl+c
- fix: better error handling around l1 and l2 sync
- perf: compile with target_cpu=skylake by default
- perf: storage key with encode
- fix: bloc context blockifier
- feat: up blockifier to v0.6.0-rc.2
- fix: change bonsai-trie fork location
- refactor: remove L1HandlerTxFee
- feat: up blockifier to v0.6.0-rc.2
- refactor: remove L1HandlerTxFee
- refactor: remove blockifier dependencie
- perf: convert blocks in parallel
- feat(commitments): Joined hash computation in event and tx commitments
- feat(l2 sync): polling to get new blocks once sync has caught up with the chain
- perf: store key
- fix: sync, remove `unwrap` in storage
- fix(classes): Fixed classes on the RPC level by adding ordering and complete deserialisation
- fix: class update
- feat: store key/value in `--disble-root` mode
- fix: storage nonce and key/value
- fix: class and store updates and block desync after ctrl+c
- fix: compile without libm
- fix: genesis state_update
- refactor: optimize get_class_at
- fix: crash build genesis on restart
- fix(classes): Fixed sierra exception on block 31625 and added --starting-block arg
- fix(db): with new implementation ContractStorage
- fix: fee_type for `simulate_transactions` rpc call
- feat(rocksdb): replaced most async database operations iwth multigets and batched inserts
- fix: get_state_update with new storage
- up: starknet-rs
- fix: exec on receipt
- feat(RPC): refacto `trace_transaction` and `trace_block_transaction`
- fix(proposer_factory): Removed and clean a lot of stuff on Client side, mostly node crate
- feat(storage): removed the use of `BonsaiStorage` logs
- feat(storage): removed dependance on `StateUpdateWrapper`
- feat(storage): state diff are now stored for each block
- CI: fix toolchain
- CI: add `cargo test` on PR
- refactor: remove dead code on `Struct Starknet<..>`
- fix: verify_l2
- feat(rpc): remove duplicated code, add mod 'utils'
- feat(storage): started migrating storage to the bonsai-lib
- fix: fix crashing cases on `get_block_with_receipts`
- fix: fix get_events minor issues
- fix: l1HandlerTx computed for commit
- refactor: optimise get_events RPC
- fix(root): fixed state commitments broken due to genesis loader
- feat(docker): add dockerfile and docker-compose
- fix: fix implementation `get_storage_at()` for `BlockifierStateAdapter`
- fix(sync): Fix end condition of the l2 sync
- fix(rpc): fix chain id method for mainnet
- fix(class): Fix Sierra classes conversion (missing abis)
- fix(compute): Fixed prepare_data_availability_modes computation
- feat(rpc): add pending block to `get_block_with_receipts` rpc call
- chore: update bonsai-trie (benefit from perf boost)
- feat(rpc): add `get_block_with_receipts` rpc call
- refactor: remove crate mp-state, mp-fee, mp-messages
- fix(class): Fix class conversions to support legacy Sierra versions
- feat: rebase blockifier
- feat(check): Added a state root check to ensure synced compatibility
- feat(metrics): Add prometheus metrics for mapping worker
- feat(storage): finished migrating contract storage to our backend bonsai trie dbs
- feat(storage): set up type-safe bonsai storage abstractions for usage in RPC
- fix(root): fix state root computation
- refactor: refactor mc-db crate
- feat(api_key): api key passed to FetchConfig correctly
- feat(api_key): Added support for --gateway-api to avoid rate limit from the gateway
- fix(latest): Retrieve latest synced block via internal client
- perf(l2 sync): parallelize commitment computation and refactor part of l2 io sync
- refactor: rpc methods and removed rpc-core
- feat: add an optional TUI dashboard
- feat(bonsai): Bumped bonsai lib to latest opti
- refactor(generic): reduced runtime dependence on generics
- fix(sync): Cleaned mc-sync isolating fetch process + added shared SyncStatus
- feat(self-hosted): host our own runner
- fix(deps): Removed unused dependencies
- feat(multi-trie): Added support for persistent storage tries
- feat(pending): added support for pending blocks in RPC requests
- perf(l2 sync): parallel fetching of blocks, classes, state updates
- fix l1 thread to reflect correct state_root, block_number, block_hash
- fix: remove gas_price and update starknet-rs from fork (temporary fix)
- fix(root): got state root to work (does not support class root yet)
- refactor(substrate_hash): Substrate hash is now retrieved via rpc client in
  `l2.rs`
- fix(worflows): fix toolchain and cache issue
- feat: Removal of the hardcoded mainnet configuration
- refactor: pass new CI
- fix(workflows): Fix deoxys CI
- feat(rpc): add_invoke_tx, add_deploy_account_tx, add_declare_tx
- feat(rpc): tx_receipt, re-execute tx
- feat(script): added CI scripts for starting Deoxys and comparing JSON RPC
  calls
- perf(verify_l2): parallelized l2 state root update
- perf(state_commitment): parallelized state commitment hash computations
- fix(L1): fix l1 thread with battle tested implementation + removed l1-l2
- fix: update and store ConfigFetch in l2 sync(), chainId rpc call
- fix: get_events paging with continuation_token
- fix(class): #125
- fix(getStorageAt): #28
- fix(genesis): #107
- fix(class): #32 #33 #34
- fix(class): #116
- feat(class): download classes from sequencer
- feat: update and store highest block hash and number from sequencer
- feat: store events in block, return events in call get_transaction_receipt
- fix: updating outdated links to external resources in documentation
- feat(client/data-availability): implement custom error handling
- fix: get_block_by_block_hash then default rather than error
- feat(rpc): added `get_state_update` real values from DA db
- feat: add transparent representation to `Felt252Wrapper`
- feat(rpc/trace_api): add `trace_block_transaction`
- chore(db): changed the way hashes are encoded
- feat(rpc/trace_api): add `trace_transaction`

## v0.7.0

- chore: release v0.7.0
- refacto: remove abusive `TryInto` impl
- dev: optimize tx trace creation
- dev: make Madara std compatible
- CI: fix taplo version
- chore: add cache usage for `getEvents` and `getTransactionReceipt`
- fix: cairo1 contracts should be identified by their sierra class hash
- fix(cli): repair broken cli for da conf
- feat(client): on `add_declare_transaction` store sierra contract classes in
  the madara backend
- chore: use struct error in client/db
- fix: don't ignore Sierra to CASM mapping in genesis config
- refacto: early exit txs fee estimation when one fails
- dev: fix linter warning in README.md
- fix: remove waiting loop from `getTxReceipt`
- feat: types in `mp-transactions` impl a method to get their version
- feat: make L1 gas price a `const` of the `RuntimeConfig`
- fix: broken class hashes and contracts in genesis
- refactor: rename LAST_SYNCED_L1_BLOCK to be more clear
- chore: add headers to da calldata, fix eth da in sovereign mode
- refacto(simulate_tx): move logic to the client
- chore: added ca-certificate in DockerFile for SSL related issues
- chore(primitives/commitment): remove crate
- chore(primitives/block/header): remove starknet-trie dependent fields
- refacto(primitives/db): add a temporary way to get a fake global state root
- feat(rpc): add starknet_version and eth_l1_gas_fee on block header
- fix(spec_version): spec version now returning 0.5.1
- chore: feature flags for avail and celestia DA
- feat(rpc): added support for v0.5.1 JSON-RPC specs
- feat(rpc): added ordered messages/events in trace fields
- feat(rpc): support for starknet.rs v0.5.1 version
- feat(rpc): added execution resources in trace fields
- feat(rpc): added state diff field in trace fields
- refactor: removed benchmarking folder and traces of CI pipeline
- fix: decouple is_query into is_query and offset_version
- feat: add sierra to casm class hash mapping to genesis assets
- chore: remove ArgentMulticall from genesis assets
- feat: remove `seq_addr_updated` from `GenesisData`
- chore: added prometheus metrics for da layer
- chore: bump celestia rpc crate version
- fix(DA): run the proof first then the state update
- fix: `prove_current_block` is called after `update_state`
- ci: add foundry ci task to push workflow
- fix: first tx for non deployed account is valid
- fix: incorrect base url for fetching config
- feat: add predeployed accounts to genesis state
- feat(rpc): Added starknet_simulateTransactions
- fix: Change serialization of bitvec to &[u8] in merkle tree to avoid memory
  uninitialized
- chore: change SCARB config version for foundry CI
- feat(da): update da calldata encoding to v0.11.0 spec, da conf examples, da
  conf flag, da-tests in CI
- refactor: use `map` in `estimate_fee` to stop computation on error
- fix(node/commands): md5 are also checked when running setup --from-local
- feat(data-availability): extend eth config with poll interval
- fix(snos-output): expose snos codec, remove unused `get_starknet_messages`
  runtime method, and unnecessary mp-snos-output dependencies
- feat(program-hash): add new pallet constant for Starknet OS progam hash;
  expose runtime getter method; add dedicated crate to manage versions
- feat(runtime): expose fee token address getter method
- feat(settlement): run client thread responsible for pushing state updates and
  messaging on Ethereum
- feat(settlement): starknet core contract tests with anvil sandbox
- fix(rpc-test): incorrect node url
- feat(settlement): e2e test with Madara node settling on Ethereum contract
- refactor: use `map` in `estimate_fee` to stop computation on error
- fix: `tempdir` crate has been deprecated; use `tempfile` instead
- dev: add avail and celestia crates behind a feature flag
- dev: replace md5 with sha3_256 hash function
- feat: fixing getNonce Rpc Call and adding a new test
- refactor: use Zaun crate for Starknet core contract bindings
- refactor: use Anvil sandbox from Zaun crate
- feat(rpc): estimateMessageFee RPC call implementation

## v0.6.0

- chore: release v0.6.0
- refacto: substrate/starknet names in rpc library
- feat(rpc): Added starknet_getTransactionStatus and removed
  starknet_pendingTransactions
- feat(rpc): add starknet_specVersion rpc + added test for future support
- docs: Added v0.6.0-rc5 documentation above the rpc method functions
- dev(deps): bump starknet rs, use Eq for EmmitedEvents comparaison
- test(rust-rpc-test): use undeclared contracts for declare transactions testing
- build: update blockifier, fix divergent substrat block hash
- chore: remove tests that run in wasm and native, only wasm from now
- chore: split StarknetRpcApi trait in two, like in openRPC specs
- refacto: move starknet runtime api in it's own crate
- chore: update README.md and getting-started.md
- chore: remove crates that have been copy-pasted from plkdtSDK
- feat(rpc): return deployed contract address and actual fee in transaction
  receipt
- fix: Wait for 1 minute for transaction to be processed in
  get_transaction_receipt rpc
- ci: Fix starknet foundry sncast not found
- fix: Ensure transaction checks are compatible with starknet-rs
- ci: Run Starknet Foundry tests against Madara RPC
- fix: add name, symbol and decimals to fee token storage
- fix: dependencies for dockerfile and binaries
- docs: add translation of madara beast article to spanish
- chore: update starknet-js version in faucet-setup docs
- dev(compilation): add incremental compilation
- feat(rpc): add support for bulk estimate fee
- feat: add argent multicall contract to genesis
- chore(data-availability): update avail-subxt to version 0.4.0
- fix(ci): setup should fetch files from local config
- chore: deprecate `madara-app` and `madara-dev-explorer` modules
- chore(data-availability-avail): implement fire and forget, and add ws
  reconnection logic
- chore: update `polkadot-sdk` to `release-polkadot-v1.3.0`
- feat: fallback default file for DA and Settlement configuration files

## v0.5.0

- chore: release v0.5.0
- test: add transaction pool logic unit tests
- feat(client): spawn a task that listen to storage changes and build the
  resulting commiment state diff for each block
- dev(StarknetRPC): log error received from node before mapping to
  InternalServerError
- fix: change 'nonce too high' to log in debug instead of info
- chore: update deps, vm ressource fee cost are now FixedU128, and stored in an
  hashmap
- ci: change jobs order in the workflow
- ci: run integrations tests in the same runner as build
- ci: replace ci cache with rust-cache
- fix(transactions): remove `nonce` field from InvokeV0 tx
- feat(transactions): don't enforce ordering in validate_unsigned for invokeV0
- test(pallet): add function to get braavos hash
- fix: event commitment documentation typo
- ci: added testing key generation in the ci
- fix(starknet-rpc-test): init one request client per runtime
- test: validate Nonce for unsigned user txs
- fix: fixed declare V0 placeholder with the hash of an empty list of felts
- feat(cli): `run` is the by default command when running the `madara` bin
- refacto(cli): `run` and `setup` commands are defined in their own files
- refacto(cli): `run.testnet` argument removed in favor of the substrate native
  `chain` arg
- feat(cli): `run.fetch_chain_spec` argument removed in favor of the substrate
  native `chain` arg
- feat(cli): `setup` require a source file, either from an url or a path on the
  local filesystem
- chore(cli): use `Url`, `Path` and `PathBuf` types rather than `String`
- refacto(cli): moved the pallet/chain_spec/utils methods to the node crate
- feat(cli): `madara_path` arg has been remove, we use the substrate native
  `base_path` arg instead
- feat(cli): sharingan chain specs are loaded during the compilation, not
  downloaded from github
- refacto(pallet/starknet): `GenesisLoader` refactored as `GenesisData` + a
  `base_path` field
- feat(cli): for `run` param `--dev` now imply `--tmp`, as it is in substrate
- test(starknet-rpc-test): run all tests against a single madara node
- fix(service): confusing message when node starts (output the actual sealing
  method being used)
- refactor(sealing): how the sealing mode is passed into runtime
- feat(sealing): finalization for instant sealing
- test(starknet-js-test): run basic starknetjs compatibility tests again the
  madara node
- feat(cache-option): add an option to enable aggressive caching in command-line
  parameters

## v0.4.0

- chore: release v0.4.0
- feat: better management of custom configurations for genesis assets
- feat: use actual vm resource costs
- fix: add setup and run for rpc tests
- fix: fix clap for run command
- fix: add `madara_path` flag for setup command
- fix: add official references to configs files
- fix: cargo update and `main` branch prettier fix
- fix: fix sharingan chain spec
- fix: update madara infra to main branch
- fix: update `Cargo.lock`
- fix: rpc test failing
- refactor: exported chain id constant in mp-chain-id crate and added one for
  SN_MAIN
- ci: disable pr close workflow
- ci: add ci verification for detecting genesis changes and config hashes
- test: add e2e test for `estimate_fee`

## v0.3.0

- chore: release v0.3.0
- chore: big transaction type refactoring
- chore: split `primitives` crates into multiple smaller crates
- chore: improve logging about transaction when nonce is too high
- chore: add real class hash values for genesis config
- fix: use specific commit for avail and celestia
- fix: change dep of rustdoc on push
- fix: initial_gas set to max_fee and fixed fee not being charged when max_fee=0
- fix: correct value of compiled_class_hash in RPCTransaction
- fix: std feature import in transactions crate
- fix: replace all calls to `transmute` by calls `from_raw_parts`
- fix: estimate_fee should make sure all transaction have a version being
  2^128 + 1 or 2^128+2 depending on the tx type
- feat: modify the hash_bytes functions in `poseidon` and `pedersen` for dynamic
  data length
- feat: print development accounts at node startup
- feat: unification of the DA interface
- feat: bump starknet-core to 0.6.0 and remove InvokeV0
- feat: use resolver 2 for cargo in the workspace
- feat: impl tx execution and verification as traits
- perf: reduce the amount of data stored in the runtime and use the Substrate
  block to as source of data in the client
- perf: use perfect hash function in calculate_l1_gas_by_vm_usage
- build: restructure code for rust latest version
- build: bump rustc nightly version to 1.74 date
- buid: add rust-analyzer to toolchain components
- ci: scope cache by branch and add cache cleanup
- ci: increase threshold for codecov to 1%
- test: add `starknet-rpc-test` crate to the workspace
- test: add test to check tx signed by OZ account can be signed with Argent pk
- buid: add rust-analyzer to toolchain components
- ci: increase threshold for codecov to 1%
- replace all calls to `transmute` by calls `from_raw_parts`
- big transaction type refactoring
- impl tx execution and verification as traits
- reduce the amount of data stored in the runtime and use the Substrate block to
  as source of data in the client
- perf: use perfect hash function in calculate_l1_gas_by_vm_usage
- chore: add tests for tx hashing
- split `primitives` crates into multiple smaller crates
- fix: std feature import in transactions crate
- chore: improve logging about transaction when nonce is too high
- fix: rpc tests and background node run
- test: add tests for simulate tx offset
- test: add tests for tx hashing
- fix: bring back messages in transaction receipts
- feat: starknet os program output primitive

## v0.2.0

- add-contributors: `0xAsten`, `m-kus`, `joaopereira12`, `kasteph`
- ci: add verification if build-spec is working
- ci: added wasm to test
- ci: disable benchmark for pushes and pr's
- ci: fix docker and binaries build
- ci: don't enforce changelog on PR's with label `dependencies`
- doc: added translation of madara beast article.md to portuguese and russian
- doc: app chain template added in README
- fix: RPC getClassAt cairo legacy program code encoding
- fix: build-spec not working by setting the madara-path always and fetching
  relevant files
- fix: events are emitted in correct sequential order
- fix: expected event idx in continuation tokens in test responses
- fix: update RPC URL to use localhost instead of 0.0.0.0 in hurl.config file
- fix: update the default port for running Madara locally in getting-started.md
  file from 9933 to 9944.
- fix: replace the 0 initial gas value with u128::MAX because view call
  entrypoints were failing
- chore: remove global state root
- chore: cairo-contracts compilation scripts & docs are updated, cairo_0
  contracts recompiled
- chore: rebase of core deps and 0.12.1

## v0.1.0

- ci: rm codespell task and rm .codespellignore
- feat: refactor flags on tests
- feat: fetch config files from gh repo
- refactor: remove config files from the code
- ci: stop closing stale issues
- ci: reactivate changelog enforcement
- cli: change dev flag behaviour and created alias for base and madara path
- configs: fix genesis.json refs to link the config folder
- ci: downgraded windows runner to windows-latest
- ci: added windows binaries build and upload the binaries to the release page
- ci: add `CHANGELOG.md` and enforce it is edited for each PR on `main`
- fix: removed `madara_runtime` as a dependency in the client crates and make
  errors more expressive
- fix: state root bug fix where the tree was stored in runtime _before_ being
  committed
- feat: add a `genesis_loader` for the node and mocking
- feat: add `madara_tsukuyomi` as a submodule
- branding: use new logo in the README
- dev: Get the block status from the actual block in get_block_with_tx_hashes
- fix: l1-l2 messaging
- dev : clean contracts and compiled files<|MERGE_RESOLUTION|>--- conflicted
+++ resolved
@@ -2,12 +2,9 @@
 
 ## Next release
 
-<<<<<<< HEAD
 - feat(infra): corrected dockerfile + docker-compose
-=======
 - fix(rpc): error handling
 - fix(lib): updated core libs to match oss
->>>>>>> 50228005
 - fix: state root - replaced_classes commit
 - feat: fetch block and state update in only one request
 - feat: added deoxys launcher script
