--- conflicted
+++ resolved
@@ -2,11 +2,8 @@
 
 ## Next release
 
-<<<<<<< HEAD
 - docs: fixed Docker Compose instructions
-=======
 - fix: removed unused dependencies with udeps and machete
->>>>>>> 83535a06
 - feat: add devnet via `--devnet` cli argument
 - refactor: class import from FGW
 - code docs: documented how get_storage_at is implemented
