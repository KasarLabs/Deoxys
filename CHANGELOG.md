--- conflicted
+++ resolved
@@ -2,11 +2,8 @@
 
 ## Next release
 
-<<<<<<< HEAD
 - fix: UDC cairo 0 migration & events logic fix
-=======
 - fix: response of spec version rpc call fixed
->>>>>>> 328280fb
 - tests: integration test for l2 fetch task added
 - refactor: calculate class hashes in devnet
 - feat: add config file and preset configure chain
