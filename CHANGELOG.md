--- conflicted
+++ resolved
@@ -2,11 +2,8 @@
 
 ## Next release
 
-<<<<<<< HEAD
 - perf: storage key with encode
-=======
 - fix: bloc context blockifier
->>>>>>> 345d7b07
 - feat: up blockifier to v0.6.0-rc.2
 - fix: change bonsai-trie fork location
 - refactor: remove L1HandlerTxFee
