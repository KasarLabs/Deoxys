# Deoxys Changelog

## Next release

<<<<<<< HEAD
- perf(db): db contract history parallel fetching and batching
=======
- remove RuntimeApi on RPC
>>>>>>> 9ac11f5a
- feat(metrics): Added sync time metrics
- refactor: using const and OnceCell instead of lazy_static
- refactor: remove crate mp-storage
- feat(infra): corrected dockerfile + docker-compose
- fix(rpc): error handling
- fix(lib): updated core libs to match oss
- fix: state root - replaced_classes commit
- feat: fetch block and state update in only one request
- feat: added deoxys launcher script
- fix: creation of the block context
- fix: is_missing_class
- fix: state root - replaced_classes
- feat(db): backups
- fix: state root for nonce
- fix: store the first history in storage ket
- perf: improved perfs with parallelized iteration over tx hashes cache
- fix: graceful shutdown of rocksdb on ctrl+c
- fix: better error handling around l1 and l2 sync
- perf: compile with target_cpu=skylake by default
- perf: storage key with encode
- fix: bloc context blockifier
- feat: up blockifier to v0.6.0-rc.2
- fix: change bonsai-trie fork location
- refactor: remove L1HandlerTxFee
- feat: up blockifier to v0.6.0-rc.2
- refactor: remove L1HandlerTxFee
- refactor: remove blockifier dependencie
- perf: convert blocks in parallel
- feat(commitments): Joined hash computation in event and tx commitments
- feat(l2 sync): polling to get new blocks once sync has caught up with the chain
- perf: store key
- fix: sync, remove `unwrap` in storage
- fix(classes): Fixed classes on the RPC level by adding ordering and complete deserialisation
- fix: class update
- feat: store key/value in `--disble-root` mode
- fix: storage nonce and key/value
- fix: class and store updates and block desync after ctrl+c
- fix: compile without libm
- fix: genesis state_update
- refactor: optimize get_class_at
- fix: crash build genesis on restart
- fix(classes): Fixed sierra exception on block 31625 and added --starting-block arg
- fix(db): with new implementation ContractStorage
- fix: fee_type for `simulate_transactions` rpc call
- feat(rocksdb): replaced most async database operations iwth multigets and batched inserts
- fix: get_state_update with new storage
- up: starknet-rs
- fix: exec on receipt
- feat(RPC): refacto `trace_transaction` and `trace_block_transaction`
- fix(proposer_factory): Removed and clean a lot of stuff on Client side, mostly node crate
- feat(storage): removed the use of `BonsaiStorage` logs
- feat(storage): removed dependance on `StateUpdateWrapper`
- feat(storage): state diff are now stored for each block
- CI: fix toolchain
- CI: add `cargo test` on PR
- refactor: remove dead code on `Struct Starknet<..>`
- fix: verify_l2
- feat(rpc): remove duplicated code, add mod 'utils'
- feat(storage): started migrating storage to the bonsai-lib
- fix: fix crashing cases on `get_block_with_receipts`
- fix: fix get_events minor issues
- fix: l1HandlerTx computed for commit
- refactor: optimise get_events RPC
- fix(root): fixed state commitments broken due to genesis loader
- feat(docker): add dockerfile and docker-compose
- fix: fix implementation `get_storage_at()` for `BlockifierStateAdapter`
- fix(sync): Fix end condition of the l2 sync
- fix(rpc): fix chain id method for mainnet
- fix(class): Fix Sierra classes conversion (missing abis)
- fix(compute): Fixed prepare_data_availability_modes computation
- feat(rpc): add pending block to `get_block_with_receipts` rpc call
- chore: update bonsai-trie (benefit from perf boost)
- feat(rpc): add `get_block_with_receipts` rpc call
- refactor: remove crate mp-state, mp-fee, mp-messages
- fix(class): Fix class conversions to support legacy Sierra versions
- feat: rebase blockifier
- feat(check): Added a state root check to ensure synced compatibility
- feat(metrics): Add prometheus metrics for mapping worker
- feat(storage): finished migrating contract storage to our backend bonsai trie dbs
- feat(storage): set up type-safe bonsai storage abstractions for usage in RPC
- fix(root): fix state root computation
- refactor: refactor mc-db crate
- feat(api_key): api key passed to FetchConfig correctly
- feat(api_key): Added support for --gateway-api to avoid rate limit from the gateway
- fix(latest): Retrieve latest synced block via internal client
- perf(l2 sync): parallelize commitment computation and refactor part of l2 io sync
- refactor: rpc methods and removed rpc-core
- feat: add an optional TUI dashboard
- feat(bonsai): Bumped bonsai lib to latest opti
- refactor(generic): reduced runtime dependence on generics
- fix(sync): Cleaned mc-sync isolating fetch process + added shared SyncStatus
- feat(self-hosted): host our own runner
- fix(deps): Removed unused dependencies
- feat(multi-trie): Added support for persistent storage tries
- feat(pending): added support for pending blocks in RPC requests
- perf(l2 sync): parallel fetching of blocks, classes, state updates
- fix l1 thread to reflect correct state_root, block_number, block_hash
- fix: remove gas_price and update starknet-rs from fork (temporary fix)
- fix(root): got state root to work (does not support class root yet)
- refactor(substrate_hash): Substrate hash is now retrieved via rpc client in
  `l2.rs`
- fix(worflows): fix toolchain and cache issue
- feat: Removal of the hardcoded mainnet configuration
- refactor: pass new CI
- fix(workflows): Fix deoxys CI
- feat(rpc): add_invoke_tx, add_deploy_account_tx, add_declare_tx
- feat(rpc): tx_receipt, re-execute tx
- feat(script): added CI scripts for starting Deoxys and comparing JSON RPC
  calls
- perf(verify_l2): parallelized l2 state root update
- perf(state_commitment): parallelized state commitment hash computations
- fix(L1): fix l1 thread with battle tested implementation + removed l1-l2
- fix: update and store ConfigFetch in l2 sync(), chainId rpc call
- fix: get_events paging with continuation_token
- fix(class): #125
- fix(getStorageAt): #28
- fix(genesis): #107
- fix(class): #32 #33 #34
- fix(class): #116
- feat(class): download classes from sequencer
- feat: update and store highest block hash and number from sequencer
- feat: store events in block, return events in call get_transaction_receipt
- fix: updating outdated links to external resources in documentation
- feat(client/data-availability): implement custom error handling
- fix: get_block_by_block_hash then default rather than error
- feat(rpc): added `get_state_update` real values from DA db
- feat: add transparent representation to `Felt252Wrapper`
- feat(rpc/trace_api): add `trace_block_transaction`
- chore(db): changed the way hashes are encoded
- feat(rpc/trace_api): add `trace_transaction`

## v0.7.0

- chore: release v0.7.0
- refacto: remove abusive `TryInto` impl
- dev: optimize tx trace creation
- dev: make Madara std compatible
- CI: fix taplo version
- chore: add cache usage for `getEvents` and `getTransactionReceipt`
- fix: cairo1 contracts should be identified by their sierra class hash
- fix(cli): repair broken cli for da conf
- feat(client): on `add_declare_transaction` store sierra contract classes in
  the madara backend
- chore: use struct error in client/db
- fix: don't ignore Sierra to CASM mapping in genesis config
- refacto: early exit txs fee estimation when one fails
- dev: fix linter warning in README.md
- fix: remove waiting loop from `getTxReceipt`
- feat: types in `mp-transactions` impl a method to get their version
- feat: make L1 gas price a `const` of the `RuntimeConfig`
- fix: broken class hashes and contracts in genesis
- refactor: rename LAST_SYNCED_L1_BLOCK to be more clear
- chore: add headers to da calldata, fix eth da in sovereign mode
- refacto(simulate_tx): move logic to the client
- chore: added ca-certificate in DockerFile for SSL related issues
- chore(primitives/commitment): remove crate
- chore(primitives/block/header): remove starknet-trie dependent fields
- refacto(primitives/db): add a temporary way to get a fake global state root
- feat(rpc): add starknet_version and eth_l1_gas_fee on block header
- fix(spec_version): spec version now returning 0.5.1
- chore: feature flags for avail and celestia DA
- feat(rpc): added support for v0.5.1 JSON-RPC specs
- feat(rpc): added ordered messages/events in trace fields
- feat(rpc): support for starknet.rs v0.5.1 version
- feat(rpc): added execution resources in trace fields
- feat(rpc): added state diff field in trace fields
- refactor: removed benchmarking folder and traces of CI pipeline
- fix: decouple is_query into is_query and offset_version
- feat: add sierra to casm class hash mapping to genesis assets
- chore: remove ArgentMulticall from genesis assets
- feat: remove `seq_addr_updated` from `GenesisData`
- chore: added prometheus metrics for da layer
- chore: bump celestia rpc crate version
- fix(DA): run the proof first then the state update
- fix: `prove_current_block` is called after `update_state`
- ci: add foundry ci task to push workflow
- fix: first tx for non deployed account is valid
- fix: incorrect base url for fetching config
- feat: add predeployed accounts to genesis state
- feat(rpc): Added starknet_simulateTransactions
- fix: Change serialization of bitvec to &[u8] in merkle tree to avoid memory
  uninitialized
- chore: change SCARB config version for foundry CI
- feat(da): update da calldata encoding to v0.11.0 spec, da conf examples, da
  conf flag, da-tests in CI
- refactor: use `map` in `estimate_fee` to stop computation on error
- fix(node/commands): md5 are also checked when running setup --from-local
- feat(data-availability): extend eth config with poll interval
- fix(snos-output): expose snos codec, remove unused `get_starknet_messages`
  runtime method, and unnecessary mp-snos-output dependencies
- feat(program-hash): add new pallet constant for Starknet OS progam hash;
  expose runtime getter method; add dedicated crate to manage versions
- feat(runtime): expose fee token address getter method
- feat(settlement): run client thread responsible for pushing state updates and
  messaging on Ethereum
- feat(settlement): starknet core contract tests with anvil sandbox
- fix(rpc-test): incorrect node url
- feat(settlement): e2e test with Madara node settling on Ethereum contract
- refactor: use `map` in `estimate_fee` to stop computation on error
- fix: `tempdir` crate has been deprecated; use `tempfile` instead
- dev: add avail and celestia crates behind a feature flag
- dev: replace md5 with sha3_256 hash function
- feat: fixing getNonce Rpc Call and adding a new test
- refactor: use Zaun crate for Starknet core contract bindings
- refactor: use Anvil sandbox from Zaun crate
- feat(rpc): estimateMessageFee RPC call implementation

## v0.6.0

- chore: release v0.6.0
- refacto: substrate/starknet names in rpc library
- feat(rpc): Added starknet_getTransactionStatus and removed
  starknet_pendingTransactions
- feat(rpc): add starknet_specVersion rpc + added test for future support
- docs: Added v0.6.0-rc5 documentation above the rpc method functions
- dev(deps): bump starknet rs, use Eq for EmmitedEvents comparaison
- test(rust-rpc-test): use undeclared contracts for declare transactions testing
- build: update blockifier, fix divergent substrat block hash
- chore: remove tests that run in wasm and native, only wasm from now
- chore: split StarknetRpcApi trait in two, like in openRPC specs
- refacto: move starknet runtime api in it's own crate
- chore: update README.md and getting-started.md
- chore: remove crates that have been copy-pasted from plkdtSDK
- feat(rpc): return deployed contract address and actual fee in transaction
  receipt
- fix: Wait for 1 minute for transaction to be processed in
  get_transaction_receipt rpc
- ci: Fix starknet foundry sncast not found
- fix: Ensure transaction checks are compatible with starknet-rs
- ci: Run Starknet Foundry tests against Madara RPC
- fix: add name, symbol and decimals to fee token storage
- fix: dependencies for dockerfile and binaries
- docs: add translation of madara beast article to spanish
- chore: update starknet-js version in faucet-setup docs
- dev(compilation): add incremental compilation
- feat(rpc): add support for bulk estimate fee
- feat: add argent multicall contract to genesis
- chore(data-availability): update avail-subxt to version 0.4.0
- fix(ci): setup should fetch files from local config
- chore: deprecate `madara-app` and `madara-dev-explorer` modules
- chore(data-availability-avail): implement fire and forget, and add ws
  reconnection logic
- chore: update `polkadot-sdk` to `release-polkadot-v1.3.0`
- feat: fallback default file for DA and Settlement configuration files

## v0.5.0

- chore: release v0.5.0
- test: add transaction pool logic unit tests
- feat(client): spawn a task that listen to storage changes and build the
  resulting commiment state diff for each block
- dev(StarknetRPC): log error received from node before mapping to
  InternalServerError
- fix: change 'nonce too high' to log in debug instead of info
- chore: update deps, vm ressource fee cost are now FixedU128, and stored in an
  hashmap
- ci: change jobs order in the workflow
- ci: run integrations tests in the same runner as build
- ci: replace ci cache with rust-cache
- fix(transactions): remove `nonce` field from InvokeV0 tx
- feat(transactions): don't enforce ordering in validate_unsigned for invokeV0
- test(pallet): add function to get braavos hash
- fix: event commitment documentation typo
- ci: added testing key generation in the ci
- fix(starknet-rpc-test): init one request client per runtime
- test: validate Nonce for unsigned user txs
- fix: fixed declare V0 placeholder with the hash of an empty list of felts
- feat(cli): `run` is the by default command when running the `madara` bin
- refacto(cli): `run` and `setup` commands are defined in their own files
- refacto(cli): `run.testnet` argument removed in favor of the substrate native
  `chain` arg
- feat(cli): `run.fetch_chain_spec` argument removed in favor of the substrate
  native `chain` arg
- feat(cli): `setup` require a source file, either from an url or a path on the
  local filesystem
- chore(cli): use `Url`, `Path` and `PathBuf` types rather than `String`
- refacto(cli): moved the pallet/chain_spec/utils methods to the node crate
- feat(cli): `madara_path` arg has been remove, we use the substrate native
  `base_path` arg instead
- feat(cli): sharingan chain specs are loaded during the compilation, not
  downloaded from github
- refacto(pallet/starknet): `GenesisLoader` refactored as `GenesisData` + a
  `base_path` field
- feat(cli): for `run` param `--dev` now imply `--tmp`, as it is in substrate
- test(starknet-rpc-test): run all tests against a single madara node
- fix(service): confusing message when node starts (output the actual sealing
  method being used)
- refactor(sealing): how the sealing mode is passed into runtime
- feat(sealing): finalization for instant sealing
- test(starknet-js-test): run basic starknetjs compatibility tests again the
  madara node
- feat(cache-option): add an option to enable aggressive caching in command-line
  parameters

## v0.4.0

- chore: release v0.4.0
- feat: better management of custom configurations for genesis assets
- feat: use actual vm resource costs
- fix: add setup and run for rpc tests
- fix: fix clap for run command
- fix: add `madara_path` flag for setup command
- fix: add official references to configs files
- fix: cargo update and `main` branch prettier fix
- fix: fix sharingan chain spec
- fix: update madara infra to main branch
- fix: update `Cargo.lock`
- fix: rpc test failing
- refactor: exported chain id constant in mp-chain-id crate and added one for
  SN_MAIN
- ci: disable pr close workflow
- ci: add ci verification for detecting genesis changes and config hashes
- test: add e2e test for `estimate_fee`

## v0.3.0

- chore: release v0.3.0
- chore: big transaction type refactoring
- chore: split `primitives` crates into multiple smaller crates
- chore: improve logging about transaction when nonce is too high
- chore: add real class hash values for genesis config
- fix: use specific commit for avail and celestia
- fix: change dep of rustdoc on push
- fix: initial_gas set to max_fee and fixed fee not being charged when max_fee=0
- fix: correct value of compiled_class_hash in RPCTransaction
- fix: std feature import in transactions crate
- fix: replace all calls to `transmute` by calls `from_raw_parts`
- fix: estimate_fee should make sure all transaction have a version being
  2^128 + 1 or 2^128+2 depending on the tx type
- feat: modify the hash_bytes functions in `poseidon` and `pedersen` for dynamic
  data length
- feat: print development accounts at node startup
- feat: unification of the DA interface
- feat: bump starknet-core to 0.6.0 and remove InvokeV0
- feat: use resolver 2 for cargo in the workspace
- feat: impl tx execution and verification as traits
- perf: reduce the amount of data stored in the runtime and use the Substrate
  block to as source of data in the client
- perf: use perfect hash function in calculate_l1_gas_by_vm_usage
- build: restructure code for rust latest version
- build: bump rustc nightly version to 1.74 date
- buid: add rust-analyzer to toolchain components
- ci: scope cache by branch and add cache cleanup
- ci: increase threshold for codecov to 1%
- test: add `starknet-rpc-test` crate to the workspace
- test: add test to check tx signed by OZ account can be signed with Argent pk
- buid: add rust-analyzer to toolchain components
- ci: increase threshold for codecov to 1%
- replace all calls to `transmute` by calls `from_raw_parts`
- big transaction type refactoring
- impl tx execution and verification as traits
- reduce the amount of data stored in the runtime and use the Substrate block to
  as source of data in the client
- perf: use perfect hash function in calculate_l1_gas_by_vm_usage
- chore: add tests for tx hashing
- split `primitives` crates into multiple smaller crates
- fix: std feature import in transactions crate
- chore: improve logging about transaction when nonce is too high
- fix: rpc tests and background node run
- test: add tests for simulate tx offset
- test: add tests for tx hashing
- fix: bring back messages in transaction receipts
- feat: starknet os program output primitive

## v0.2.0

- add-contributors: `0xAsten`, `m-kus`, `joaopereira12`, `kasteph`
- ci: add verification if build-spec is working
- ci: added wasm to test
- ci: disable benchmark for pushes and pr's
- ci: fix docker and binaries build
- ci: don't enforce changelog on PR's with label `dependencies`
- doc: added translation of madara beast article.md to portuguese and russian
- doc: app chain template added in README
- fix: RPC getClassAt cairo legacy program code encoding
- fix: build-spec not working by setting the madara-path always and fetching
  relevant files
- fix: events are emitted in correct sequential order
- fix: expected event idx in continuation tokens in test responses
- fix: update RPC URL to use localhost instead of 0.0.0.0 in hurl.config file
- fix: update the default port for running Madara locally in getting-started.md
  file from 9933 to 9944.
- fix: replace the 0 initial gas value with u128::MAX because view call
  entrypoints were failing
- chore: remove global state root
- chore: cairo-contracts compilation scripts & docs are updated, cairo_0
  contracts recompiled
- chore: rebase of core deps and 0.12.1

## v0.1.0

- ci: rm codespell task and rm .codespellignore
- feat: refactor flags on tests
- feat: fetch config files from gh repo
- refactor: remove config files from the code
- ci: stop closing stale issues
- ci: reactivate changelog enforcement
- cli: change dev flag behaviour and created alias for base and madara path
- configs: fix genesis.json refs to link the config folder
- ci: downgraded windows runner to windows-latest
- ci: added windows binaries build and upload the binaries to the release page
- ci: add `CHANGELOG.md` and enforce it is edited for each PR on `main`
- fix: removed `madara_runtime` as a dependency in the client crates and make
  errors more expressive
- fix: state root bug fix where the tree was stored in runtime _before_ being
  committed
- feat: add a `genesis_loader` for the node and mocking
- feat: add `madara_tsukuyomi` as a submodule
- branding: use new logo in the README
- dev: Get the block status from the actual block in get_block_with_tx_hashes
- fix: l1-l2 messaging
- dev : clean contracts and compiled files<|MERGE_RESOLUTION|>--- conflicted
+++ resolved
@@ -2,11 +2,8 @@
 
 ## Next release
 
-<<<<<<< HEAD
 - perf(db): db contract history parallel fetching and batching
-=======
 - remove RuntimeApi on RPC
->>>>>>> 9ac11f5a
 - feat(metrics): Added sync time metrics
 - refactor: using const and OnceCell instead of lazy_static
 - refactor: remove crate mp-storage
