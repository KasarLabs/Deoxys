--- conflicted
+++ resolved
@@ -2,11 +2,8 @@
 
 ## Next release
 
-<<<<<<< HEAD
 - fix(rocksdb): update max open files opt
-=======
 - code: refactor to use otel tracing instead of prometheus (removed mc-metrics, added mc-analytics)
->>>>>>> 7175bb7e
 - fix(version constants): 0.13.2 was mapped to wrong constants
 - fix(compilation): devnet contract artifacts are not compiled by `cargo build` anymore
 - feat: add fgw get_block_traces
