# Deoxys Changelog

## Next release

<<<<<<< HEAD
- test: add unitests primitives
=======
- tests: add tests for the rpcs endpoints
- fix: pending contract storage not stored properly
>>>>>>> dd8d3251
- test: add tests crate `db`
- fix: --sync-l1-disabled cli option (#225)
- feat: experimental block production and mempool
- refactor: L1BlockMetric is intialized inside the EthereumClient new function
- refactor: BlockMetrics divided in L1BlockMetrics and BlockMetrics
- test: tests added for eth client and event subscription
- feat: add support for Starknet version 0.13.2
- fix(l1): removed free l1 endpoint list
- removed l1.rs from the sync crate and refactored it with alloy inside eth crate
- refactor: removed l1.rs from the sync crate and refactored it with alloy inside eth crate
- refactor: eth client (l1 crate) refactored with alloy
- feat: added l1 crate (eth crate)
- fix(metrics): removed influx and added l2_state_size data
- fix: command to start the Madara client
- refactor: database error unification
- feat: raise file-descriptor limit
- fix: docker
- fix: pending storage & sequencer_provider
- refactor: support pending blocks & db crate
- refactor: new crate exec
- fix(issue): Removed unrelated link from issue template
- feat: adding new readme and github issue templates for codebase reorg
- fix: trace, execution state_diff
- refactor: store compiled contract class
- fix: rate limit on classes
- refactor: use Felt in DB
- fix: fix sepolia by updating bonsai-trie
- feat(class): change class definition storage
- fix: pending block sync
- fix: transaction traces
- feat: store tx receipts
- refactor: new type StarknetVersion
- refactor: update starknet-rs with Felt
- fix(rpc): fixed block not found error on get_class method
- fix (rpc): get_transaction_status
- fix(cleanup): clean up around the Cargo.toml files, error handling and cli arguments
- fix(db): fault tolerance (database is not corrupted when the node is unexpectedly shut down / killed)
- fix(rpc): fixed state update deserialization
- fix(hashes): fixed tx by hash retrieval
- fix(logs): fixed logs and get_state_update
- refactor: remove primitives/felt
- refactor: move convert.rs to felt_wrapper.rs
- fix(decode): fix mapping db decoding
- feat: store reverted txs hashes
- feat(l1): added l1 free rpc url if none is provided
- cleanup: clean DB statics
- refactor: improve compatibility without forks
- fix(metrics): fixed some metrics endpoints
- fix(metrics): fix prometheus endpoint port
- fix(hashes): Fix invoke tx hashes for version v3
- fix: re-add prometheus, doc cli args, log format
- fix(program): Changed visibility of program serializer + archived
- fix(classes): remove the classes ordenation to allow fork rebasements
- fix(felt): enforce Felt type as much as possible into compute_hash.rs
- fix(logs): fixed some logs and others
- fix(rpc): fixed block storage column
- chore: update dependencies
- fix(hashers): cleaned hashers using types core hashers and Felt
- refactor: remove substrate block storage
- feat(infra): Added boilerplate to deploy a grafana/prometheus dashboard
- refacor: use db hash
- refactor: l2-sync
- refactor: remove crate dp-mapping-sync
- fix(rpc): get_nonce
- fix(rpc): get_class
- refactor: mapping db
- perf(db): contract key history now using rocksdb iterators for history
- fix(root): Cleaned state root commitments crate
- fix(hash): declare tx v0 hash computation
- perf(db): db contract history parallel fetching and batching
- remove RuntimeApi on RPC
- feat(metrics): Added sync time metrics
- refactor: using const and OnceCell instead of lazy_static
- refactor: remove crate dp-storage
- feat(infra): corrected dockerfile + docker-compose
- fix(rpc): error handling
- fix(lib): updated core libs to match oss
- fix: state root - replaced_classes commit
- feat: fetch block and state update in only one request
- feat: added deoxys launcher script
- fix: creation of the block context
- fix: is_missing_class
- fix: state root - replaced_classes
- feat(db): backups
- fix: state root for nonce
- fix: store the first history in storage ket
- perf: improved perfs with parallelized iteration over tx hashes cache
- fix: graceful shutdown of rocksdb on ctrl+c
- fix: better error handling around l1 and l2 sync
- perf: compile with target_cpu=skylake by default
- perf: storage key with encode
- fix: bloc context blockifier
- feat: up blockifier to v0.6.0-rc.2
- fix: change bonsai-trie fork location
- refactor: remove L1HandlerTxFee
- feat: up blockifier to v0.6.0-rc.2
- refactor: remove L1HandlerTxFee
- refactor: remove blockifier dependencie
- perf: convert blocks in parallel
- feat(commitments): Joined hash computation in event and tx commitments
- feat(l2 sync): polling to get new blocks once sync has caught up with the chain
- perf: store key
- fix: sync, remove `unwrap` in storage
- fix(classes): Fixed classes on the RPC level by adding ordering and complete deserialisation
- fix: class update
- feat: store key/value in `--disble-root` mode
- fix: storage nonce and key/value
- fix: class and store updates and block desync after ctrl+c
- fix: compile without libm
- fix: genesis state_update
- refactor: optimize get_class_at
- fix: crash build genesis on restart
- fix(classes): Fixed sierra exception on block 31625 and added --starting-block arg
- fix(db): with new implementation ContractStorage
- fix: fee_type for `simulate_transactions` rpc call
- feat(rocksdb): replaced most async database operations iwth multigets and batched inserts
- fix: get_state_update with new storage
- up: starknet-rs
- fix: exec on receipt
- feat(RPC): refacto `trace_transaction` and `trace_block_transaction`
- fix(proposer_factory): Removed and clean a lot of stuff on Client side, mostly node crate
- feat(storage): removed the use of `BonsaiStorage` logs
- feat(storage): removed dependance on `StateUpdateWrapper`
- feat(storage): state diff are now stored for each block
- CI: fix toolchain
- CI: add `cargo test` on PR
- refactor: remove dead code on `Struct Starknet<..>`
- fix: verify_l2
- feat(rpc): remove duplicated code, add mod 'utils'
- feat(storage): started migrating storage to the bonsai-lib
- fix: fix crashing cases on `get_block_with_receipts`
- fix: fix get_events minor issues
- fix: l1HandlerTx computed for commit
- refactor: optimise get_events RPC
- fix(root): fixed state commitments broken due to genesis loader
- feat(docker): add dockerfile and docker-compose
- fix: fix implementation `get_storage_at()` for `BlockifierStateAdapter`
- fix(sync): Fix end condition of the l2 sync
- fix(rpc): fix chain id method for mainnet
- fix(class): Fix Sierra classes conversion (missing abis)
- fix(compute): Fixed prepare_data_availability_modes computation
- feat(rpc): add pending block to `get_block_with_receipts` rpc call
- chore: update bonsai-trie (benefit from perf boost)
- feat(rpc): add `get_block_with_receipts` rpc call
- refactor: remove crate dp-state, dp-fee, dp-messages
- fix(class): Fix class conversions to support legacy Sierra versions
- feat: rebase blockifier
- feat(check): Added a state root check to ensure synced compatibility
- feat(metrics): Add prometheus metrics for mapping worker
- feat(storage): finished migrating contract storage to our backend bonsai trie dbs
- feat(storage): set up type-safe bonsai storage abstractions for usage in RPC
- fix(root): fix state root computation
- refactor: refactor dc-db crate
- feat(api_key): api key passed to FetchConfig correctly
- feat(api_key): Added support for --gateway-api to avoid rate limit from the gateway
- fix(latest): Retrieve latest synced block via internal client
- perf(l2 sync): parallelize commitment computation and refactor part of l2 io sync
- refactor: rpc methods and removed rpc-core
- feat: add an optional TUI dashboard
- feat(bonsai): Bumped bonsai lib to latest opti
- refactor(generic): reduced runtime dependence on generics
- fix(sync): Cleaned dc-sync isolating fetch process + added shared SyncStatus
- feat(self-hosted): host our own runner
- fix(deps): Removed unused dependencies
- feat(multi-trie): Added support for persistent storage tries
- feat(pending): added support for pending blocks in RPC requests
- perf(l2 sync): parallel fetching of blocks, classes, state updates
- fix l1 thread to reflect correct state_root, block_number, block_hash
- fix: remove gas_price and update starknet-rs from fork (temporary fix)
- fix(root): got state root to work (does not support class root yet)
- refactor(substrate_hash): Substrate hash is now retrieved via rpc client in
  `l2.rs`
- fix(worflows): fix toolchain and cache issue
- feat: Removal of the hardcoded mainnet configuration
- refactor: pass new CI
- fix(workflows): Fix deoxys CI
- feat(rpc): add_invoke_tx, add_deploy_account_tx, add_declare_tx
- feat(rpc): tx_receipt, re-execute tx
- feat(script): added CI scripts for starting Deoxys and comparing JSON RPC
  calls
- perf(verify_l2): parallelized l2 state root update
- perf(state_commitment): parallelized state commitment hash computations
- fix(L1): fix l1 thread with battle tested implementation + removed l1-l2
- fix: update and store ConfigFetch in l2 sync(), chainId rpc call
- fix: get_events paging with continuation_token
- fix(class): #125
- fix(getStorageAt): #28
- fix(genesis): #107
- fix(class): #32 #33 #34
- fix(class): #116
- feat(class): download classes from sequencer
- feat: update and store highest block hash and number from sequencer
- feat: store events in block, return events in call get_transaction_receipt
- fix: updating outdated links to external resources in documentation
- feat(client/data-availability): implement custom error handling
- fix: get_block_by_block_hash then default rather than error
- feat(rpc): added `get_state_update` real values from DA db
- feat: add transparent representation to `Felt252Wrapper`
- feat(rpc/trace_api): add `trace_block_transaction`
- chore(db): changed the way hashes are encoded
- feat(rpc/trace_api): add `trace_transaction`

## v0.7.0

- chore: release v0.7.0
- refacto: remove abusive `TryInto` impl
- dev: optimize tx trace creation
- dev: make Madara std compatible
- CI: fix taplo version
- chore: add cache usage for `getEvents` and `getTransactionReceipt`
- fix: cairo1 contracts should be identified by their sierra class hash
- fix(cli): repair broken cli for da conf
- feat(client): on `add_declare_transaction` store sierra contract classes in
  the madara backend
- chore: use struct error in client/db
- fix: don't ignore Sierra to CASM mapping in genesis config
- refacto: early exit txs fee estimation when one fails
- dev: fix linter warning in README.md
- fix: remove waiting loop from `getTxReceipt`
- feat: types in `dp-transactions` impl a method to get their version
- feat: make L1 gas price a `const` of the `RuntimeConfig`
- fix: broken class hashes and contracts in genesis
- refactor: rename LAST_SYNCED_L1_BLOCK to be more clear
- chore: add headers to da calldata, fix eth da in sovereign mode
- refacto(simulate_tx): move logic to the client
- chore: added ca-certificate in DockerFile for SSL related issues
- chore(primitives/commitment): remove crate
- chore(primitives/block/header): remove starknet-trie dependent fields
- refacto(primitives/db): add a temporary way to get a fake global state root
- feat(rpc): add starknet_version and eth_l1_gas_fee on block header
- fix(spec_version): spec version now returning 0.5.1
- chore: feature flags for avail and celestia DA
- feat(rpc): added support for v0.5.1 JSON-RPC specs
- feat(rpc): added ordered messages/events in trace fields
- feat(rpc): support for starknet.rs v0.5.1 version
- feat(rpc): added execution resources in trace fields
- feat(rpc): added state diff field in trace fields
- refactor: removed benchmarking folder and traces of CI pipeline
- fix: decouple is_query into is_query and offset_version
- feat: add sierra to casm class hash mapping to genesis assets
- chore: remove ArgentMulticall from genesis assets
- feat: remove `seq_addr_updated` from `GenesisData`
- chore: added prometheus metrics for da layer
- chore: bump celestia rpc crate version
- fix(DA): run the proof first then the state update
- fix: `prove_current_block` is called after `update_state`
- ci: add foundry ci task to push workflow
- fix: first tx for non deployed account is valid
- fix: incorrect base url for fetching config
- feat: add predeployed accounts to genesis state
- feat(rpc): Added starknet_simulateTransactions
- fix: Change serialization of bitvec to &[u8] in merkle tree to avoid memory
  uninitialized
- chore: change SCARB config version for foundry CI
- feat(da): update da calldata encoding to v0.11.0 spec, da conf examples, da
  conf flag, da-tests in CI
- refactor: use `map` in `estimate_fee` to stop computation on error
- fix(node/commands): md5 are also checked when running setup --from-local
- feat(data-availability): extend eth config with poll interval
- fix(snos-output): expose snos codec, remove unused `get_starknet_messages`
  runtime method, and unnecessary dp-snos-output dependencies
- feat(program-hash): add new pallet constant for Starknet OS progam hash;
  expose runtime getter method; add dedicated crate to manage versions
- feat(runtime): expose fee token address getter method
- feat(settlement): run client thread responsible for pushing state updates and
  messaging on Ethereum
- feat(settlement): starknet core contract tests with anvil sandbox
- fix(rpc-test): incorrect node url
- feat(settlement): e2e test with Madara node settling on Ethereum contract
- refactor: use `map` in `estimate_fee` to stop computation on error
- fix: `tempdir` crate has been deprecated; use `tempfile` instead
- dev: add avail and celestia crates behind a feature flag
- dev: replace md5 with sha3_256 hash function
- feat: fixing getNonce Rpc Call and adding a new test
- refactor: use Zaun crate for Starknet core contract bindings
- refactor: use Anvil sandbox from Zaun crate
- feat(rpc): estimateMessageFee RPC call implementation

## v0.6.0

- chore: release v0.6.0
- refacto: substrate/starknet names in rpc library
- feat(rpc): Added starknet_getTransactionStatus and removed
  starknet_pendingTransactions
- feat(rpc): add starknet_specVersion rpc + added test for future support
- docs: Added v0.6.0-rc5 documentation above the rpc method functions
- dev(deps): bump starknet rs, use Eq for EmmitedEvents comparaison
- test(rust-rpc-test): use undeclared contracts for declare transactions testing
- build: update blockifier, fix divergent substrat block hash
- chore: remove tests that run in wasm and native, only wasm from now
- chore: split StarknetRpcApi trait in two, like in openRPC specs
- refacto: move starknet runtime api in it's own crate
- chore: update README.md and getting-started.md
- chore: remove crates that have been copy-pasted from plkdtSDK
- feat(rpc): return deployed contract address and actual fee in transaction
  receipt
- fix: Wait for 1 minute for transaction to be processed in
  get_transaction_receipt rpc
- ci: Fix starknet foundry sncast not found
- fix: Ensure transaction checks are compatible with starknet-rs
- ci: Run Starknet Foundry tests against Madara RPC
- fix: add name, symbol and decimals to fee token storage
- fix: dependencies for dockerfile and binaries
- docs: add translation of madara beast article to spanish
- chore: update starknet-js version in faucet-setup docs
- dev(compilation): add incremental compilation
- feat(rpc): add support for bulk estimate fee
- feat: add argent multicall contract to genesis
- chore(data-availability): update avail-subxt to version 0.4.0
- fix(ci): setup should fetch files from local config
- chore: deprecate `madara-app` and `madara-dev-explorer` modules
- chore(data-availability-avail): implement fire and forget, and add ws
  reconnection logic
- chore: update `polkadot-sdk` to `release-polkadot-v1.3.0`
- feat: fallback default file for DA and Settlement configuration files

## v0.5.0

- chore: release v0.5.0
- test: add transaction pool logic unit tests
- feat(client): spawn a task that listen to storage changes and build the
  resulting commiment state diff for each block
- dev(StarknetRPC): log error received from node before mapping to
  InternalServerError
- fix: change 'nonce too high' to log in debug instead of info
- chore: update deps, vm ressource fee cost are now FixedU128, and stored in an
  hashmap
- ci: change jobs order in the workflow
- ci: run integrations tests in the same runner as build
- ci: replace ci cache with rust-cache
- fix(transactions): remove `nonce` field from InvokeV0 tx
- feat(transactions): don't enforce ordering in validate_unsigned for invokeV0
- test(pallet): add function to get braavos hash
- fix: event commitment documentation typo
- ci: added testing key generation in the ci
- fix(starknet-rpc-test): init one request client per runtime
- test: validate Nonce for unsigned user txs
- fix: fixed declare V0 placeholder with the hash of an empty list of felts
- feat(cli): `run` is the by default command when running the `madara` bin
- refacto(cli): `run` and `setup` commands are defined in their own files
- refacto(cli): `run.testnet` argument removed in favor of the substrate native
  `chain` arg
- feat(cli): `run.fetch_chain_spec` argument removed in favor of the substrate
  native `chain` arg
- feat(cli): `setup` require a source file, either from an url or a path on the
  local filesystem
- chore(cli): use `Url`, `Path` and `PathBuf` types rather than `String`
- refacto(cli): moved the pallet/chain_spec/utils methods to the node crate
- feat(cli): `madara_path` arg has been remove, we use the substrate native
  `base_path` arg instead
- feat(cli): sharingan chain specs are loaded during the compilation, not
  downloaded from github
- refacto(pallet/starknet): `GenesisLoader` refactored as `GenesisData` + a
  `base_path` field
- feat(cli): for `run` param `--dev` now imply `--tmp`, as it is in substrate
- test(starknet-rpc-test): run all tests against a single madara node
- fix(service): confusing message when node starts (output the actual sealing
  method being used)
- refactor(sealing): how the sealing mode is passed into runtime
- feat(sealing): finalization for instant sealing
- test(starknet-js-test): run basic starknetjs compatibility tests again the
  madara node
- feat(cache-option): add an option to enable aggressive caching in command-line
  parameters

## v0.4.0

- chore: release v0.4.0
- feat: better management of custom configurations for genesis assets
- feat: use actual vm resource costs
- fix: add setup and run for rpc tests
- fix: fix clap for run command
- fix: add `madara_path` flag for setup command
- fix: add official references to configs files
- fix: cargo update and `main` branch prettier fix
- fix: fix sharingan chain spec
- fix: update madara infra to main branch
- fix: update `Cargo.lock`
- fix: rpc test failing
- refactor: exported chain id constant in dp-chain-id crate and added one for
  SN_MAIN
- ci: disable pr close workflow
- ci: add ci verification for detecting genesis changes and config hashes
- test: add e2e test for `estimate_fee`

## v0.3.0

- chore: release v0.3.0
- chore: big transaction type refactoring
- chore: split `primitives` crates into multiple smaller crates
- chore: improve logging about transaction when nonce is too high
- chore: add real class hash values for genesis config
- fix: use specific commit for avail and celestia
- fix: change dep of rustdoc on push
- fix: initial_gas set to max_fee and fixed fee not being charged when max_fee=0
- fix: correct value of compiled_class_hash in RPCTransaction
- fix: std feature import in transactions crate
- fix: replace all calls to `transmute` by calls `from_raw_parts`
- fix: estimate_fee should make sure all transaction have a version being
  2^128 + 1 or 2^128+2 depending on the tx type
- feat: modify the hash_bytes functions in `poseidon` and `pedersen` for dynamic
  data length
- feat: print development accounts at node startup
- feat: unification of the DA interface
- feat: bump starknet-core to 0.6.0 and remove InvokeV0
- feat: use resolver 2 for cargo in the workspace
- feat: impl tx execution and verification as traits
- perf: reduce the amount of data stored in the runtime and use the Substrate
  block to as source of data in the client
- perf: use perfect hash function in calculate_l1_gas_by_vm_usage
- build: restructure code for rust latest version
- build: bump rustc nightly version to 1.74 date
- buid: add rust-analyzer to toolchain components
- ci: scope cache by branch and add cache cleanup
- ci: increase threshold for codecov to 1%
- test: add `starknet-rpc-test` crate to the workspace
- test: add test to check tx signed by OZ account can be signed with Argent pk
- buid: add rust-analyzer to toolchain components
- ci: increase threshold for codecov to 1%
- replace all calls to `transmute` by calls `from_raw_parts`
- big transaction type refactoring
- impl tx execution and verification as traits
- reduce the amount of data stored in the runtime and use the Substrate block to
  as source of data in the client
- perf: use perfect hash function in calculate_l1_gas_by_vm_usage
- chore: add tests for tx hashing
- split `primitives` crates into multiple smaller crates
- fix: std feature import in transactions crate
- chore: improve logging about transaction when nonce is too high
- fix: rpc tests and background node run
- test: add tests for simulate tx offset
- test: add tests for tx hashing
- fix: bring back messages in transaction receipts
- feat: starknet os program output primitive

## v0.2.0

- add-contributors: `0xAsten`, `m-kus`, `joaopereira12`, `kasteph`
- ci: add verification if build-spec is working
- ci: added wasm to test
- ci: disable benchmark for pushes and pr's
- ci: fix docker and binaries build
- ci: don't enforce changelog on PR's with label `dependencies`
- doc: added translation of madara beast article.md to portuguese and russian
- doc: app chain template added in README
- fix: RPC getClassAt cairo legacy program code encoding
- fix: build-spec not working by setting the madara-path always and fetching
  relevant files
- fix: events are emitted in correct sequential order
- fix: expected event idx in continuation tokens in test responses
- fix: update RPC URL to use localhost instead of 0.0.0.0 in hurl.config file
- fix: update the default port for running Madara locally in getting-started.md
  file from 9933 to 9944.
- fix: replace the 0 initial gas value with u128::MAX because view call
  entrypoints were failing
- chore: remove global state root
- chore: cairo-contracts compilation scripts & docs are updated, cairo_0
  contracts recompiled
- chore: rebase of core deps and 0.12.1

## v0.1.0

- ci: rm codespell task and rm .codespellignore
- feat: refactor flags on tests
- feat: fetch config files from gh repo
- refactor: remove config files from the code
- ci: stop closing stale issues
- ci: reactivate changelog enforcement
- cli: change dev flag behaviour and created alias for base and madara path
- configs: fix genesis.json refs to link the config folder
- ci: downgraded windows runner to windows-latest
- ci: added windows binaries build and upload the binaries to the release page
- ci: add `CHANGELOG.md` and enforce it is edited for each PR on `main`
- fix: removed `madara_runtime` as a dependency in the client crates and make
  errors more expressive
- fix: state root bug fix where the tree was stored in runtime _before_ being
  committed
- feat: add a `genesis_loader` for the node and mocking
- feat: add `madara_tsukuyomi` as a submodule
- branding: use new logo in the README
- dev: Get the block status from the actual block in get_block_with_tx_hashes
- fix: l1-l2 messaging
- dev : clean contracts and compiled files<|MERGE_RESOLUTION|>--- conflicted
+++ resolved
@@ -2,12 +2,9 @@
 
 ## Next release
 
-<<<<<<< HEAD
 - test: add unitests primitives
-=======
 - tests: add tests for the rpcs endpoints
 - fix: pending contract storage not stored properly
->>>>>>> dd8d3251
 - test: add tests crate `db`
 - fix: --sync-l1-disabled cli option (#225)
 - feat: experimental block production and mempool
