# Deoxys Changelog

## Next release

<<<<<<< HEAD
- fix: state root - replaced_classes
=======
- feat(db): backups
>>>>>>> 07beabf0
- fix: state root for nonce
- fix: store the first history in storage ket
- perf: improved perfs with parallelized iteration over tx hashes cache
- fix: graceful shutdown of rocksdb on ctrl+c
- fix: better error handling around l1 and l2 sync
- perf: compile with target_cpu=skylake by default
- perf: storage key with encode
- fix: bloc context blockifier
- feat: up blockifier to v0.6.0-rc.2
- fix: change bonsai-trie fork location
- refactor: remove L1HandlerTxFee
- feat: up blockifier to v0.6.0-rc.2
- refactor: remove L1HandlerTxFee
- refactor: remove blockifier dependencie
- perf: convert blocks in parallel
- feat(commitments): Joined hash computation in event and tx commitments
- feat(l2 sync): polling to get new blocks once sync has caught up with the chain
- perf: store key
- fix: sync, remove `unwrap` in storage
- fix(classes): Fixed classes on the RPC level by adding ordering and complete deserialisation
- fix: class update
- feat: store key/value in `--disble-root` mode
- fix: storage nonce and key/value
- fix: class and store updates and block desync after ctrl+c
- fix: compile without libm
- fix: genesis state_update
- refactor: optimize get_class_at
- fix: crash build genesis on restart
- fix(classes): Fixed sierra exception on block 31625 and added --starting-block arg
- fix(db): with new implementation ContractStorage
- fix: fee_type for `simulate_transactions` rpc call
- feat(rocksdb): replaced most async database operations iwth multigets and batched inserts
- fix: get_state_update with new storage
- up: starknet-rs
- fix: exec on receipt
- feat(RPC): refacto `trace_transaction` and `trace_block_transaction`
- fix(proposer_factory): Removed and clean a lot of stuff on Client side, mostly node crate
- feat(storage): removed the use of `BonsaiStorage` logs
- feat(storage): removed dependance on `StateUpdateWrapper`
- feat(storage): state diff are now stored for each block
- CI: fix toolchain
- CI: add `cargo test` on PR
- refactor: remove dead code on `Struct Starknet<..>`
- fix: verify_l2
- feat(rpc): remove duplicated code, add mod 'utils'
- feat(storage): started migrating storage to the bonsai-lib
- fix: fix crashing cases on `get_block_with_receipts`
- fix: fix get_events minor issues
- fix: l1HandlerTx computed for commit
- refactor: optimise get_events RPC
- fix(root): fixed state commitments broken due to genesis loader
- feat(docker): add dockerfile and docker-compose
- fix: fix implementation `get_storage_at()` for `BlockifierStateAdapter`
- fix(sync): Fix end condition of the l2 sync
- fix(rpc): fix chain id method for mainnet
- fix(class): Fix Sierra classes conversion (missing abis)
- fix(compute): Fixed prepare_data_availability_modes computation
- feat(rpc): add pending block to `get_block_with_receipts` rpc call
- chore: update bonsai-trie (benefit from perf boost)
- feat(rpc): add `get_block_with_receipts` rpc call
- refactor: remove crate mp-state, mp-fee, mp-messages
- fix(class): Fix class conversions to support legacy Sierra versions
- feat: rebase blockifier
- feat(check): Added a state root check to ensure synced compatibility
- feat(metrics): Add prometheus metrics for mapping worker
- feat(storage): finished migrating contract storage to our backend bonsai trie dbs
- feat(storage): set up type-safe bonsai storage abstractions for usage in RPC
- fix(root): fix state root computation
- refactor: refactor mc-db crate
- feat(api_key): api key passed to FetchConfig correctly
- feat(api_key): Added support for --gateway-api to avoid rate limit from the gateway
- fix(latest): Retrieve latest synced block via internal client
- perf(l2 sync): parallelize commitment computation and refactor part of l2 io sync
- refactor: rpc methods and removed rpc-core
- feat: add an optional TUI dashboard
- feat(bonsai): Bumped bonsai lib to latest opti
- refactor(generic): reduced runtime dependence on generics
- fix(sync): Cleaned mc-sync isolating fetch process + added shared SyncStatus
- feat(self-hosted): host our own runner
- fix(deps): Removed unused dependencies
- feat(multi-trie): Added support for persistent storage tries
- feat(pending): added support for pending blocks in RPC requests
- perf(l2 sync): parallel fetching of blocks, classes, state updates
- fix l1 thread to reflect correct state_root, block_number, block_hash
- fix: remove gas_price and update starknet-rs from fork (temporary fix)
- fix(root): got state root to work (does not support class root yet)
- refactor(substrate_hash): Substrate hash is now retrieved via rpc client in
  `l2.rs`
- fix(worflows): fix toolchain and cache issue
- feat: Removal of the hardcoded mainnet configuration
- refactor: pass new CI
- fix(workflows): Fix deoxys CI
- feat(rpc): add_invoke_tx, add_deploy_account_tx, add_declare_tx
- feat(rpc): tx_receipt, re-execute tx
- feat(script): added CI scripts for starting Deoxys and comparing JSON RPC
  calls
- perf(verify_l2): parallelized l2 state root update
- perf(state_commitment): parallelized state commitment hash computations
- fix(L1): fix l1 thread with battle tested implementation + removed l1-l2
- fix: update and store ConfigFetch in l2 sync(), chainId rpc call
- fix: get_events paging with continuation_token
- fix(class): #125
- fix(getStorageAt): #28
- fix(genesis): #107
- fix(class): #32 #33 #34
- fix(class): #116
- feat(class): download classes from sequencer
- feat: update and store highest block hash and number from sequencer
- feat: store events in block, return events in call get_transaction_receipt
- fix: updating outdated links to external resources in documentation
- feat(client/data-availability): implement custom error handling
- fix: get_block_by_block_hash then default rather than error
- feat(rpc): added `get_state_update` real values from DA db
- feat: add transparent representation to `Felt252Wrapper`
- feat(rpc/trace_api): add `trace_block_transaction`
- chore(db): changed the way hashes are encoded
- feat(rpc/trace_api): add `trace_transaction`

## v0.7.0

- chore: release v0.7.0
- refacto: remove abusive `TryInto` impl
- dev: optimize tx trace creation
- dev: make Madara std compatible
- CI: fix taplo version
- chore: add cache usage for `getEvents` and `getTransactionReceipt`
- fix: cairo1 contracts should be identified by their sierra class hash
- fix(cli): repair broken cli for da conf
- feat(client): on `add_declare_transaction` store sierra contract classes in
  the madara backend
- chore: use struct error in client/db
- fix: don't ignore Sierra to CASM mapping in genesis config
- refacto: early exit txs fee estimation when one fails
- dev: fix linter warning in README.md
- fix: remove waiting loop from `getTxReceipt`
- feat: types in `mp-transactions` impl a method to get their version
- feat: make L1 gas price a `const` of the `RuntimeConfig`
- fix: broken class hashes and contracts in genesis
- refactor: rename LAST_SYNCED_L1_BLOCK to be more clear
- chore: add headers to da calldata, fix eth da in sovereign mode
- refacto(simulate_tx): move logic to the client
- chore: added ca-certificate in DockerFile for SSL related issues
- chore(primitives/commitment): remove crate
- chore(primitives/block/header): remove starknet-trie dependent fields
- refacto(primitives/db): add a temporary way to get a fake global state root
- feat(rpc): add starknet_version and eth_l1_gas_fee on block header
- fix(spec_version): spec version now returning 0.5.1
- chore: feature flags for avail and celestia DA
- feat(rpc): added support for v0.5.1 JSON-RPC specs
- feat(rpc): added ordered messages/events in trace fields
- feat(rpc): support for starknet.rs v0.5.1 version
- feat(rpc): added execution resources in trace fields
- feat(rpc): added state diff field in trace fields
- refactor: removed benchmarking folder and traces of CI pipeline
- fix: decouple is_query into is_query and offset_version
- feat: add sierra to casm class hash mapping to genesis assets
- chore: remove ArgentMulticall from genesis assets
- feat: remove `seq_addr_updated` from `GenesisData`
- chore: added prometheus metrics for da layer
- chore: bump celestia rpc crate version
- fix(DA): run the proof first then the state update
- fix: `prove_current_block` is called after `update_state`
- ci: add foundry ci task to push workflow
- fix: first tx for non deployed account is valid
- fix: incorrect base url for fetching config
- feat: add predeployed accounts to genesis state
- feat(rpc): Added starknet_simulateTransactions
- fix: Change serialization of bitvec to &[u8] in merkle tree to avoid memory
  uninitialized
- chore: change SCARB config version for foundry CI
- feat(da): update da calldata encoding to v0.11.0 spec, da conf examples, da
  conf flag, da-tests in CI
- refactor: use `map` in `estimate_fee` to stop computation on error
- fix(node/commands): md5 are also checked when running setup --from-local
- feat(data-availability): extend eth config with poll interval
- fix(snos-output): expose snos codec, remove unused `get_starknet_messages`
  runtime method, and unnecessary mp-snos-output dependencies
- feat(program-hash): add new pallet constant for Starknet OS progam hash;
  expose runtime getter method; add dedicated crate to manage versions
- feat(runtime): expose fee token address getter method
- feat(settlement): run client thread responsible for pushing state updates and
  messaging on Ethereum
- feat(settlement): starknet core contract tests with anvil sandbox
- fix(rpc-test): incorrect node url
- feat(settlement): e2e test with Madara node settling on Ethereum contract
- refactor: use `map` in `estimate_fee` to stop computation on error
- fix: `tempdir` crate has been deprecated; use `tempfile` instead
- dev: add avail and celestia crates behind a feature flag
- dev: replace md5 with sha3_256 hash function
- feat: fixing getNonce Rpc Call and adding a new test
- refactor: use Zaun crate for Starknet core contract bindings
- refactor: use Anvil sandbox from Zaun crate
- feat(rpc): estimateMessageFee RPC call implementation

## v0.6.0

- chore: release v0.6.0
- refacto: substrate/starknet names in rpc library
- feat(rpc): Added starknet_getTransactionStatus and removed
  starknet_pendingTransactions
- feat(rpc): add starknet_specVersion rpc + added test for future support
- docs: Added v0.6.0-rc5 documentation above the rpc method functions
- dev(deps): bump starknet rs, use Eq for EmmitedEvents comparaison
- test(rust-rpc-test): use undeclared contracts for declare transactions testing
- build: update blockifier, fix divergent substrat block hash
- chore: remove tests that run in wasm and native, only wasm from now
- chore: split StarknetRpcApi trait in two, like in openRPC specs
- refacto: move starknet runtime api in it's own crate
- chore: update README.md and getting-started.md
- chore: remove crates that have been copy-pasted from plkdtSDK
- feat(rpc): return deployed contract address and actual fee in transaction
  receipt
- fix: Wait for 1 minute for transaction to be processed in
  get_transaction_receipt rpc
- ci: Fix starknet foundry sncast not found
- fix: Ensure transaction checks are compatible with starknet-rs
- ci: Run Starknet Foundry tests against Madara RPC
- fix: add name, symbol and decimals to fee token storage
- fix: dependencies for dockerfile and binaries
- docs: add translation of madara beast article to spanish
- chore: update starknet-js version in faucet-setup docs
- dev(compilation): add incremental compilation
- feat(rpc): add support for bulk estimate fee
- feat: add argent multicall contract to genesis
- chore(data-availability): update avail-subxt to version 0.4.0
- fix(ci): setup should fetch files from local config
- chore: deprecate `madara-app` and `madara-dev-explorer` modules
- chore(data-availability-avail): implement fire and forget, and add ws
  reconnection logic
- chore: update `polkadot-sdk` to `release-polkadot-v1.3.0`
- feat: fallback default file for DA and Settlement configuration files

## v0.5.0

- chore: release v0.5.0
- test: add transaction pool logic unit tests
- feat(client): spawn a task that listen to storage changes and build the
  resulting commiment state diff for each block
- dev(StarknetRPC): log error received from node before mapping to
  InternalServerError
- fix: change 'nonce too high' to log in debug instead of info
- chore: update deps, vm ressource fee cost are now FixedU128, and stored in an
  hashmap
- ci: change jobs order in the workflow
- ci: run integrations tests in the same runner as build
- ci: replace ci cache with rust-cache
- fix(transactions): remove `nonce` field from InvokeV0 tx
- feat(transactions): don't enforce ordering in validate_unsigned for invokeV0
- test(pallet): add function to get braavos hash
- fix: event commitment documentation typo
- ci: added testing key generation in the ci
- fix(starknet-rpc-test): init one request client per runtime
- test: validate Nonce for unsigned user txs
- fix: fixed declare V0 placeholder with the hash of an empty list of felts
- feat(cli): `run` is the by default command when running the `madara` bin
- refacto(cli): `run` and `setup` commands are defined in their own files
- refacto(cli): `run.testnet` argument removed in favor of the substrate native
  `chain` arg
- feat(cli): `run.fetch_chain_spec` argument removed in favor of the substrate
  native `chain` arg
- feat(cli): `setup` require a source file, either from an url or a path on the
  local filesystem
- chore(cli): use `Url`, `Path` and `PathBuf` types rather than `String`
- refacto(cli): moved the pallet/chain_spec/utils methods to the node crate
- feat(cli): `madara_path` arg has been remove, we use the substrate native
  `base_path` arg instead
- feat(cli): sharingan chain specs are loaded during the compilation, not
  downloaded from github
- refacto(pallet/starknet): `GenesisLoader` refactored as `GenesisData` + a
  `base_path` field
- feat(cli): for `run` param `--dev` now imply `--tmp`, as it is in substrate
- test(starknet-rpc-test): run all tests against a single madara node
- fix(service): confusing message when node starts (output the actual sealing
  method being used)
- refactor(sealing): how the sealing mode is passed into runtime
- feat(sealing): finalization for instant sealing
- test(starknet-js-test): run basic starknetjs compatibility tests again the
  madara node
- feat(cache-option): add an option to enable aggressive caching in command-line
  parameters

## v0.4.0

- chore: release v0.4.0
- feat: better management of custom configurations for genesis assets
- feat: use actual vm resource costs
- fix: add setup and run for rpc tests
- fix: fix clap for run command
- fix: add `madara_path` flag for setup command
- fix: add official references to configs files
- fix: cargo update and `main` branch prettier fix
- fix: fix sharingan chain spec
- fix: update madara infra to main branch
- fix: update `Cargo.lock`
- fix: rpc test failing
- refactor: exported chain id constant in mp-chain-id crate and added one for
  SN_MAIN
- ci: disable pr close workflow
- ci: add ci verification for detecting genesis changes and config hashes
- test: add e2e test for `estimate_fee`

## v0.3.0

- chore: release v0.3.0
- chore: big transaction type refactoring
- chore: split `primitives` crates into multiple smaller crates
- chore: improve logging about transaction when nonce is too high
- chore: add real class hash values for genesis config
- fix: use specific commit for avail and celestia
- fix: change dep of rustdoc on push
- fix: initial_gas set to max_fee and fixed fee not being charged when max_fee=0
- fix: correct value of compiled_class_hash in RPCTransaction
- fix: std feature import in transactions crate
- fix: replace all calls to `transmute` by calls `from_raw_parts`
- fix: estimate_fee should make sure all transaction have a version being
  2^128 + 1 or 2^128+2 depending on the tx type
- feat: modify the hash_bytes functions in `poseidon` and `pedersen` for dynamic
  data length
- feat: print development accounts at node startup
- feat: unification of the DA interface
- feat: bump starknet-core to 0.6.0 and remove InvokeV0
- feat: use resolver 2 for cargo in the workspace
- feat: impl tx execution and verification as traits
- perf: reduce the amount of data stored in the runtime and use the Substrate
  block to as source of data in the client
- perf: use perfect hash function in calculate_l1_gas_by_vm_usage
- build: restructure code for rust latest version
- build: bump rustc nightly version to 1.74 date
- buid: add rust-analyzer to toolchain components
- ci: scope cache by branch and add cache cleanup
- ci: increase threshold for codecov to 1%
- test: add `starknet-rpc-test` crate to the workspace
- test: add test to check tx signed by OZ account can be signed with Argent pk
- buid: add rust-analyzer to toolchain components
- ci: increase threshold for codecov to 1%
- replace all calls to `transmute` by calls `from_raw_parts`
- big transaction type refactoring
- impl tx execution and verification as traits
- reduce the amount of data stored in the runtime and use the Substrate block to
  as source of data in the client
- perf: use perfect hash function in calculate_l1_gas_by_vm_usage
- chore: add tests for tx hashing
- split `primitives` crates into multiple smaller crates
- fix: std feature import in transactions crate
- chore: improve logging about transaction when nonce is too high
- fix: rpc tests and background node run
- test: add tests for simulate tx offset
- test: add tests for tx hashing
- fix: bring back messages in transaction receipts
- feat: starknet os program output primitive

## v0.2.0

- add-contributors: `0xAsten`, `m-kus`, `joaopereira12`, `kasteph`
- ci: add verification if build-spec is working
- ci: added wasm to test
- ci: disable benchmark for pushes and pr's
- ci: fix docker and binaries build
- ci: don't enforce changelog on PR's with label `dependencies`
- doc: added translation of madara beast article.md to portuguese and russian
- doc: app chain template added in README
- fix: RPC getClassAt cairo legacy program code encoding
- fix: build-spec not working by setting the madara-path always and fetching
  relevant files
- fix: events are emitted in correct sequential order
- fix: expected event idx in continuation tokens in test responses
- fix: update RPC URL to use localhost instead of 0.0.0.0 in hurl.config file
- fix: update the default port for running Madara locally in getting-started.md
  file from 9933 to 9944.
- fix: replace the 0 initial gas value with u128::MAX because view call
  entrypoints were failing
- chore: remove global state root
- chore: cairo-contracts compilation scripts & docs are updated, cairo_0
  contracts recompiled
- chore: rebase of core deps and 0.12.1

## v0.1.0

- ci: rm codespell task and rm .codespellignore
- feat: refactor flags on tests
- feat: fetch config files from gh repo
- refactor: remove config files from the code
- ci: stop closing stale issues
- ci: reactivate changelog enforcement
- cli: change dev flag behaviour and created alias for base and madara path
- configs: fix genesis.json refs to link the config folder
- ci: downgraded windows runner to windows-latest
- ci: added windows binaries build and upload the binaries to the release page
- ci: add `CHANGELOG.md` and enforce it is edited for each PR on `main`
- fix: removed `madara_runtime` as a dependency in the client crates and make
  errors more expressive
- fix: state root bug fix where the tree was stored in runtime _before_ being
  committed
- feat: add a `genesis_loader` for the node and mocking
- feat: add `madara_tsukuyomi` as a submodule
- branding: use new logo in the README
- dev: Get the block status from the actual block in get_block_with_tx_hashes
- fix: l1-l2 messaging
- dev : clean contracts and compiled files<|MERGE_RESOLUTION|>--- conflicted
+++ resolved
@@ -2,11 +2,8 @@
 
 ## Next release
 
-<<<<<<< HEAD
 - fix: state root - replaced_classes
-=======
 - feat(db): backups
->>>>>>> 07beabf0
 - fix: state root for nonce
 - fix: store the first history in storage ket
 - perf: improved perfs with parallelized iteration over tx hashes cache
