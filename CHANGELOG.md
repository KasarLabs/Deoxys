# Madara Changelog

## Next release

<<<<<<< HEAD
- feat: add config file and preset configure chain
=======
- fix: generate a fixed set of public and private keys for devnet
>>>>>>> e35c6810
- fix: defaulted l1 gas price in devnet mode
- fix: fixed anvil port value in tests
- ci: add coveralls report
- test: added tests for declare and deploy transactions
- fix: pending block must always be returned in rpc even if none is in db
- fix: fixed the starting block arg with an ignore_block_order argument
- docs: fixed Docker Compose instructions
- fix: removed unused dependencies with udeps and machete
- feat: add devnet via `--devnet` cli argument
- refactor: class import from FGW
- code docs: documented how get_storage_at is implemented
- fix: L1 rpc <=> network mismatch
- feat: rpc versioning
- feat: bumping Starknet version from v0.13.2 to Starknet v0.13.2.1
- fix: replaced old namings with adapted namings
- refactor: block import is now centrally done in a single crate
- tests: add e2e tests for rpc read methods
- tests: add e2e tests for the node
- fix: fixed some readme stuff
- feat: gas price provider added for block production
- feat: l1 sync service
- feat: gas price worker for l1
- test: tests added for eth client and event subscription
- feat: Added l1->l2 messaging
- test: add unitests primitives
- tests: add e2e tests for the node
- tests: add tests for the rpcs endpoints
- fix: pending contract storage not stored properly
- test: add tests crate `db`
- fix: --sync-l1-disabled cli option (#225)
- feat: experimental block production and mempool
- refactor: L1BlockMetric is intialized inside the EthereumClient new function
- refactor: BlockMetrics divided in L1BlockMetrics and BlockMetrics
- test: tests added for eth client and event subscription
- feat: add support for Starknet version 0.13.2
- fix(l1): removed free l1 endpoint list
- removed l1.rs from the sync crate and refactored it with alloy inside eth crate
- refactor: removed l1.rs from the sync crate and refactored it with alloy inside eth crate
- refactor: eth client (l1 crate) refactored with alloy
- feat: added l1 crate (eth crate)
- fix(metrics): removed influx and added l2_state_size data
- fix: command to start the Madara client
- refactor: database error unification
- feat: raise file-descriptor limit
- fix: docker
- fix: pending storage & sequencer_provider
- refactor: support pending blocks & db crate
- refactor: new crate exec
- fix(issue): Removed unrelated link from issue template
- feat: adding new readme and github issue templates for codebase reorg
- fix: trace, execution state_diff
- refactor: store compiled contract class
- fix: rate limit on classes
- refactor: use Felt in DB
- fix: fix sepolia by updating bonsai-trie
- feat(class): change class definition storage
- fix: pending block sync
- fix: transaction traces
- feat: store tx receipts
- refactor: new type StarknetVersion
- refactor: update starknet-rs with Felt
- fix(rpc): fixed block not found error on get_class method
- fix (rpc): get_transaction_status
- fix(cleanup): clean up around the Cargo.toml files, error handling and cli arguments
- fix(db): fault tolerance (database is not corrupted when the node is unexpectedly shut down / killed)
- fix(rpc): fixed state update deserialization
- fix(hashes): fixed tx by hash retrieval
- fix(logs): fixed logs and get_state_update
- refactor: remove primitives/felt
- refactor: move convert.rs to felt_wrapper.rs
- fix(decode): fix mapping db decoding
- feat: store reverted txs hashes
- feat(l1): added l1 free rpc url if none is provided
- cleanup: clean DB statics
- refactor: improve compatibility without forks
- fix(metrics): fixed some metrics endpoints
- fix(metrics): fix prometheus endpoint port
- fix(hashes): Fix invoke tx hashes for version v3
- fix: re-add prometheus, doc cli args, log format
- fix(program): Changed visibility of program serializer + archived
- fix(classes): remove the classes ordenation to allow fork rebasements
- fix(felt): enforce Felt type as much as possible into compute_hash.rs
- fix(logs): fixed some logs and others
- fix(rpc): fixed block storage column
- chore: update dependencies
- fix(hashers): cleaned hashers using types core hashers and Felt
- refactor: remove substrate block storage
- feat(infra): Added boilerplate to deploy a grafana/prometheus dashboard
- refacor: use db hash
- refactor: l2-sync
- refactor: remove crate mp-mapping-sync
- fix(rpc): get_nonce
- fix(rpc): get_class
- refactor: mapping db
- perf(db): contract key history now using rocksdb iterators for history
- fix(root): Cleaned state root commitments crate
- fix(hash): declare tx v0 hash computation
- perf(db): db contract history parallel fetching and batching
- remove RuntimeApi on RPC
- feat(metrics): Added sync time metrics
- refactor: using const and OnceCell instead of lazy_static
- refactor: remove crate mp-storage
- feat(infra): corrected dockerfile + docker-compose
- fix(rpc): error handling
- fix(lib): updated core libs to match oss
- fix: state root - replaced_classes commit
- feat: fetch block and state update in only one request
- feat: added madara launcher script
- fix: creation of the block context
- fix: is_missing_class
- fix: state root - replaced_classes
- feat(db): backups
- fix: state root for nonce
- fix: store the first history in storage ket
- perf: improved perfs with parallelized iteration over tx hashes cache
- fix: graceful shutdown of rocksdb on ctrl+c
- fix: better error handling around l1 and l2 sync
- perf: compile with target_cpu=skylake by default
- perf: storage key with encode
- fix: bloc context blockifier
- feat: up blockifier to v0.6.0-rc.2
- fix: change bonsai-trie fork location
- refactor: remove L1HandlerTxFee
- feat: up blockifier to v0.6.0-rc.2
- refactor: remove L1HandlerTxFee
- refactor: remove blockifier dependencie
- perf: convert blocks in parallel
- feat(commitments): Joined hash computation in event and tx commitments
- feat(l2 sync): polling to get new blocks once sync has caught up with the chain
- perf: store key
- fix: sync, remove `unwrap` in storage
- fix(classes): Fixed classes on the RPC level by adding ordering and complete deserialisation
- fix: class update
- feat: store key/value in `--disble-root` mode
- fix: storage nonce and key/value
- fix: class and store updates and block desync after ctrl+c
- fix: compile without libm
- fix: genesis state_update
- refactor: optimize get_class_at
- fix: crash build genesis on restart
- fix(classes): Fixed sierra exception on block 31625 and added --starting-block arg
- fix(db): with new implementation ContractStorage
- fix: fee_type for `simulate_transactions` rpc call
- feat(rocksdb): replaced most async database operations iwth multigets and batched inserts
- fix: get_state_update with new storage
- up: starknet-rs
- fix: exec on receipt
- feat(RPC): refacto `trace_transaction` and `trace_block_transaction`
- fix(proposer_factory): Removed and clean a lot of stuff on Client side, mostly node crate
- feat(storage): removed the use of `BonsaiStorage` logs
- feat(storage): removed dependance on `StateUpdateWrapper`
- feat(storage): state diff are now stored for each block
- CI: fix toolchain
- CI: add `cargo test` on PR
- refactor: remove dead code on `Struct Starknet<..>`
- fix: verify_l2
- feat(rpc): remove duplicated code, add mod 'utils'
- feat(storage): started migrating storage to the bonsai-lib
- fix: fix crashing cases on `get_block_with_receipts`
- fix: fix get_events minor issues
- fix: l1HandlerTx computed for commit
- refactor: optimise get_events RPC
- fix(root): fixed state commitments broken due to genesis loader
- feat(docker): add dockerfile and docker-compose
- fix: fix implementation `get_storage_at()` for `BlockifierStateAdapter`
- fix(sync): Fix end condition of the l2 sync
- fix(rpc): fix chain id method for mainnet
- fix(class): Fix Sierra classes conversion (missing abis)
- fix(compute): Fixed prepare_data_availability_modes computation
- feat(rpc): add pending block to `get_block_with_receipts` rpc call
- chore: update bonsai-trie (benefit from perf boost)
- feat(rpc): add `get_block_with_receipts` rpc call
- refactor: remove crate mp-state, mp-fee, mp-messages
- fix(class): Fix class conversions to support legacy Sierra versions
- feat: rebase blockifier
- feat(check): Added a state root check to ensure synced compatibility
- feat(metrics): Add prometheus metrics for mapping worker
- feat(storage): finished migrating contract storage to our backend bonsai trie dbs
- feat(storage): set up type-safe bonsai storage abstractions for usage in RPC
- fix(root): fix state root computation
- refactor: refactor mc-db crate
- feat(api_key): api key passed to FetchConfig correctly
- feat(api_key): Added support for --gateway-api to avoid rate limit from the gateway
- fix(latest): Retrieve latest synced block via internal client
- perf(l2 sync): parallelize commitment computation and refactor part of l2 io sync
- refactor: rpc methods and removed rpc-core
- feat: add an optional TUI dashboard
- feat(bonsai): Bumped bonsai lib to latest opti
- refactor(generic): reduced runtime dependence on generics
- fix(sync): Cleaned mc-sync isolating fetch process + added shared SyncStatus
- feat(self-hosted): host our own runner
- fix(deps): Removed unused dependencies
- feat(multi-trie): Added support for persistent storage tries
- feat(pending): added support for pending blocks in RPC requests
- perf(l2 sync): parallel fetching of blocks, classes, state updates
- fix l1 thread to reflect correct state_root, block_number, block_hash
- fix: remove gas_price and update starknet-rs from fork (temporary fix)
- fix(root): got state root to work (does not support class root yet)
- refactor(substrate_hash): Substrate hash is now retrieved via rpc client in
  `l2.rs`
- fix(worflows): fix toolchain and cache issue
- feat: Removal of the hardcoded mainnet configuration
- refactor: pass new CI
- fix(workflows): Fix madara CI
- feat(rpc): add_invoke_tx, add_deploy_account_tx, add_declare_tx
- feat(rpc): tx_receipt, re-execute tx
- feat(script): added CI scripts for starting Madara and comparing JSON RPC
  calls
- perf(verify_l2): parallelized l2 state root update
- perf(state_commitment): parallelized state commitment hash computations
- fix(L1): fix l1 thread with battle tested implementation + removed l1-l2
- fix: update and store ConfigFetch in l2 sync(), chainId rpc call
- fix: get_events paging with continuation_token
- fix(class): #125
- fix(getStorageAt): #28
- fix(genesis): #107
- fix(class): #32 #33 #34
- fix(class): #116
- feat(class): download classes from sequencer
- feat: update and store highest block hash and number from sequencer
- feat: store events in block, return events in call get_transaction_receipt
- fix: updating outdated links to external resources in documentation
- feat(client/data-availability): implement custom error handling
- fix: get_block_by_block_hash then default rather than error
- feat(rpc): added `get_state_update` real values from DA db
- feat: add transparent representation to `Felt252Wrapper`
- feat(rpc/trace_api): add `trace_block_transaction`
- chore(db): changed the way hashes are encoded
- feat(rpc/trace_api): add `trace_transaction`

## v0.7.0

- chore: release v0.7.0
- refacto: remove abusive `TryInto` impl
- dev: optimize tx trace creation
- dev: make Madara std compatible
- CI: fix taplo version
- chore: add cache usage for `getEvents` and `getTransactionReceipt`
- fix: cairo1 contracts should be identified by their sierra class hash
- fix(cli): repair broken cli for da conf
- feat(client): on `add_declare_transaction` store sierra contract classes in
  the madara backend
- chore: use struct error in client/db
- fix: don't ignore Sierra to CASM mapping in genesis config
- refacto: early exit txs fee estimation when one fails
- dev: fix linter warning in README.md
- fix: remove waiting loop from `getTxReceipt`
- feat: types in `mp-transactions` impl a method to get their version
- feat: make L1 gas price a `const` of the `RuntimeConfig`
- fix: broken class hashes and contracts in genesis
- refactor: rename LAST_SYNCED_L1_BLOCK to be more clear
- chore: add headers to da calldata, fix eth da in sovereign mode
- refacto(simulate_tx): move logic to the client
- chore: added ca-certificate in DockerFile for SSL related issues
- chore(primitives/commitment): remove crate
- chore(primitives/block/header): remove starknet-trie dependent fields
- refacto(primitives/db): add a temporary way to get a fake global state root
- feat(rpc): add starknet_version and eth_l1_gas_fee on block header
- fix(spec_version): spec version now returning 0.5.1
- chore: feature flags for avail and celestia DA
- feat(rpc): added support for v0.5.1 JSON-RPC specs
- feat(rpc): added ordered messages/events in trace fields
- feat(rpc): support for starknet.rs v0.5.1 version
- feat(rpc): added execution resources in trace fields
- feat(rpc): added state diff field in trace fields
- refactor: removed benchmarking folder and traces of CI pipeline
- fix: decouple is_query into is_query and offset_version
- feat: add sierra to casm class hash mapping to genesis assets
- chore: remove ArgentMulticall from genesis assets
- feat: remove `seq_addr_updated` from `GenesisData`
- chore: added prometheus metrics for da layer
- chore: bump celestia rpc crate version
- fix(DA): run the proof first then the state update
- fix: `prove_current_block` is called after `update_state`
- ci: add foundry ci task to push workflow
- fix: first tx for non deployed account is valid
- fix: incorrect base url for fetching config
- feat: add predeployed accounts to genesis state
- feat(rpc): Added starknet_simulateTransactions
- fix: Change serialization of bitvec to &[u8] in merkle tree to avoid memory
  uninitialized
- chore: change SCARB config version for foundry CI
- feat(da): update da calldata encoding to v0.11.0 spec, da conf examples, da
  conf flag, da-tests in CI
- refactor: use `map` in `estimate_fee` to stop computation on error
- fix(node/commands): md5 are also checked when running setup --from-local
- feat(data-availability): extend eth config with poll interval
- fix(snos-output): expose snos codec, remove unused `get_starknet_messages`
  runtime method, and unnecessary mp-snos-output dependencies
- feat(program-hash): add new pallet constant for Starknet OS progam hash;
  expose runtime getter method; add dedicated crate to manage versions
- feat(runtime): expose fee token address getter method
- feat(settlement): run client thread responsible for pushing state updates and
  messaging on Ethereum
- feat(settlement): starknet core contract tests with anvil sandbox
- fix(rpc-test): incorrect node url
- feat(settlement): e2e test with Madara node settling on Ethereum contract
- refactor: use `map` in `estimate_fee` to stop computation on error
- fix: `tempdir` crate has been deprecated; use `tempfile` instead
- dev: add avail and celestia crates behind a feature flag
- dev: replace md5 with sha3_256 hash function
- feat: fixing getNonce Rpc Call and adding a new test
- refactor: use Zaun crate for Starknet core contract bindings
- refactor: use Anvil sandbox from Zaun crate
- feat(rpc): estimateMessageFee RPC call implementation

## v0.6.0

- chore: release v0.6.0
- refacto: substrate/starknet names in rpc library
- feat(rpc): Added starknet_getTransactionStatus and removed
  starknet_pendingTransactions
- feat(rpc): add starknet_specVersion rpc + added test for future support
- docs: Added v0.6.0-rc5 documentation above the rpc method functions
- dev(deps): bump starknet rs, use Eq for EmmitedEvents comparaison
- test(rust-rpc-test): use undeclared contracts for declare transactions testing
- build: update blockifier, fix divergent substrat block hash
- chore: remove tests that run in wasm and native, only wasm from now
- chore: split StarknetRpcApi trait in two, like in openRPC specs
- refacto: move starknet runtime api in it's own crate
- chore: update README.md and getting-started.md
- chore: remove crates that have been copy-pasted from plkdtSDK
- feat(rpc): return deployed contract address and actual fee in transaction
  receipt
- fix: Wait for 1 minute for transaction to be processed in
  get_transaction_receipt rpc
- ci: Fix starknet foundry sncast not found
- fix: Ensure transaction checks are compatible with starknet-rs
- ci: Run Starknet Foundry tests against Madara RPC
- fix: add name, symbol and decimals to fee token storage
- fix: dependencies for dockerfile and binaries
- docs: add translation of madara beast article to spanish
- chore: update starknet-js version in faucet-setup docs
- dev(compilation): add incremental compilation
- feat(rpc): add support for bulk estimate fee
- feat: add argent multicall contract to genesis
- chore(data-availability): update avail-subxt to version 0.4.0
- fix(ci): setup should fetch files from local config
- chore: deprecate `madara-app` and `madara-dev-explorer` modules
- chore(data-availability-avail): implement fire and forget, and add ws
  reconnection logic
- chore: update `polkadot-sdk` to `release-polkadot-v1.3.0`
- feat: fallback default file for DA and Settlement configuration files

## v0.5.0

- chore: release v0.5.0
- test: add transaction pool logic unit tests
- feat(client): spawn a task that listen to storage changes and build the
  resulting commiment state diff for each block
- dev(StarknetRPC): log error received from node before mapping to
  InternalServerError
- fix: change 'nonce too high' to log in debug instead of info
- chore: update deps, vm ressource fee cost are now FixedU128, and stored in an
  hashmap
- ci: change jobs order in the workflow
- ci: run integrations tests in the same runner as build
- ci: replace ci cache with rust-cache
- fix(transactions): remove `nonce` field from InvokeV0 tx
- feat(transactions): don't enforce ordering in validate_unsigned for invokeV0
- test(pallet): add function to get braavos hash
- fix: event commitment documentation typo
- ci: added testing key generation in the ci
- fix(starknet-rpc-test): init one request client per runtime
- test: validate Nonce for unsigned user txs
- fix: fixed declare V0 placeholder with the hash of an empty list of felts
- feat(cli): `run` is the by default command when running the `madara` bin
- refacto(cli): `run` and `setup` commands are defined in their own files
- refacto(cli): `run.testnet` argument removed in favor of the substrate native
  `chain` arg
- feat(cli): `run.fetch_chain_spec` argument removed in favor of the substrate
  native `chain` arg
- feat(cli): `setup` require a source file, either from an url or a path on the
  local filesystem
- chore(cli): use `Url`, `Path` and `PathBuf` types rather than `String`
- refacto(cli): moved the pallet/chain_spec/utils methods to the node crate
- feat(cli): `madara_path` arg has been remove, we use the substrate native
  `base_path` arg instead
- feat(cli): sharingan chain specs are loaded during the compilation, not
  downloaded from github
- refacto(pallet/starknet): `GenesisLoader` refactored as `GenesisData` + a
  `base_path` field
- feat(cli): for `run` param `--dev` now imply `--tmp`, as it is in substrate
- test(starknet-rpc-test): run all tests against a single madara node
- fix(service): confusing message when node starts (output the actual sealing
  method being used)
- refactor(sealing): how the sealing mode is passed into runtime
- feat(sealing): finalization for instant sealing
- test(starknet-js-test): run basic starknetjs compatibility tests again the
  madara node
- feat(cache-option): add an option to enable aggressive caching in command-line
  parameters

## v0.4.0

- chore: release v0.4.0
- feat: better management of custom configurations for genesis assets
- feat: use actual vm resource costs
- fix: add setup and run for rpc tests
- fix: fix clap for run command
- fix: add `madara_path` flag for setup command
- fix: add official references to configs files
- fix: cargo update and `main` branch prettier fix
- fix: fix sharingan chain spec
- fix: update madara infra to main branch
- fix: update `Cargo.lock`
- fix: rpc test failing
- refactor: exported chain id constant in mp-chain-id crate and added one for
  SN_MAIN
- ci: disable pr close workflow
- ci: add ci verification for detecting genesis changes and config hashes
- test: add e2e test for `estimate_fee`

## v0.3.0

- chore: release v0.3.0
- chore: big transaction type refactoring
- chore: split `primitives` crates into multiple smaller crates
- chore: improve logging about transaction when nonce is too high
- chore: add real class hash values for genesis config
- fix: use specific commit for avail and celestia
- fix: change dep of rustdoc on push
- fix: initial_gas set to max_fee and fixed fee not being charged when max_fee=0
- fix: correct value of compiled_class_hash in RPCTransaction
- fix: std feature import in transactions crate
- fix: replace all calls to `transmute` by calls `from_raw_parts`
- fix: estimate_fee should make sure all transaction have a version being
  2^128 + 1 or 2^128+2 depending on the tx type
- feat: modify the hash_bytes functions in `poseidon` and `pedersen` for dynamic
  data length
- feat: print development accounts at node startup
- feat: unification of the DA interface
- feat: bump starknet-core to 0.6.0 and remove InvokeV0
- feat: use resolver 2 for cargo in the workspace
- feat: impl tx execution and verification as traits
- perf: reduce the amount of data stored in the runtime and use the Substrate
  block to as source of data in the client
- perf: use perfect hash function in calculate_l1_gas_by_vm_usage
- build: restructure code for rust latest version
- build: bump rustc nightly version to 1.74 date
- buid: add rust-analyzer to toolchain components
- ci: scope cache by branch and add cache cleanup
- ci: increase threshold for codecov to 1%
- test: add `starknet-rpc-test` crate to the workspace
- test: add test to check tx signed by OZ account can be signed with Argent pk
- buid: add rust-analyzer to toolchain components
- ci: increase threshold for codecov to 1%
- replace all calls to `transmute` by calls `from_raw_parts`
- big transaction type refactoring
- impl tx execution and verification as traits
- reduce the amount of data stored in the runtime and use the Substrate block to
  as source of data in the client
- perf: use perfect hash function in calculate_l1_gas_by_vm_usage
- chore: add tests for tx hashing
- split `primitives` crates into multiple smaller crates
- fix: std feature import in transactions crate
- chore: improve logging about transaction when nonce is too high
- fix: rpc tests and background node run
- test: add tests for simulate tx offset
- test: add tests for tx hashing
- fix: bring back messages in transaction receipts
- feat: starknet os program output primitive

## v0.2.0

- add-contributors: `0xAsten`, `m-kus`, `joaopereira12`, `kasteph`
- ci: add verification if build-spec is working
- ci: added wasm to test
- ci: disable benchmark for pushes and pr's
- ci: fix docker and binaries build
- ci: don't enforce changelog on PR's with label `dependencies`
- doc: added translation of madara beast article.md to portuguese and russian
- doc: app chain template added in README
- fix: RPC getClassAt cairo legacy program code encoding
- fix: build-spec not working by setting the madara-path always and fetching
  relevant files
- fix: events are emitted in correct sequential order
- fix: expected event idx in continuation tokens in test responses
- fix: update RPC URL to use localhost instead of 0.0.0.0 in hurl.config file
- fix: update the default port for running Madara locally in getting-started.md
  file from 9933 to 9944.
- fix: replace the 0 initial gas value with u128::MAX because view call
  entrypoints were failing
- chore: remove global state root
- chore: cairo-contracts compilation scripts & docs are updated, cairo_0
  contracts recompiled
- chore: rebase of core deps and 0.12.1

## v0.1.0

- ci: rm codespell task and rm .codespellignore
- feat: refactor flags on tests
- feat: fetch config files from gh repo
- refactor: remove config files from the code
- ci: stop closing stale issues
- ci: reactivate changelog enforcement
- cli: change dev flag behaviour and created alias for base and madara path
- configs: fix genesis.json refs to link the config folder
- ci: downgraded windows runner to windows-latest
- ci: added windows binaries build and upload the binaries to the release page
- ci: add `CHANGELOG.md` and enforce it is edited for each PR on `main`
- fix: removed `madara_runtime` as a dependency in the client crates and make
  errors more expressive
- fix: state root bug fix where the tree was stored in runtime _before_ being
  committed
- feat: add a `genesis_loader` for the node and mocking
- feat: add `madara_tsukuyomi` as a submodule
- branding: use new logo in the README
- dev: Get the block status from the actual block in get_block_with_tx_hashes
- fix: l1-l2 messaging
- dev : clean contracts and compiled files<|MERGE_RESOLUTION|>--- conflicted
+++ resolved
@@ -2,11 +2,8 @@
 
 ## Next release
 
-<<<<<<< HEAD
 - feat: add config file and preset configure chain
-=======
 - fix: generate a fixed set of public and private keys for devnet
->>>>>>> e35c6810
 - fix: defaulted l1 gas price in devnet mode
 - fix: fixed anvil port value in tests
 - ci: add coveralls report
