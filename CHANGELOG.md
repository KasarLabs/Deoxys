--- conflicted
+++ resolved
@@ -2,12 +2,9 @@
 
 ## Next release
 
-<<<<<<< HEAD
 - refactor: using const and OnceCell instead of lazy_static
 - refactor: remove crate mp-storage
-=======
 - feat(infra): corrected dockerfile + docker-compose
->>>>>>> 219af1e8
 - fix(rpc): error handling
 - fix(lib): updated core libs to match oss
 - fix: state root - replaced_classes commit
