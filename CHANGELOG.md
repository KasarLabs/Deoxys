--- conflicted
+++ resolved
@@ -2,14 +2,12 @@
 
 ## Next release
 
-<<<<<<< HEAD
+
 - feat: fetch eth/strk price and sync strk gas price
-=======
 - fix(rocksdb): update max open files opt
 - code: refactor to use otel tracing instead of prometheus (removed mc-metrics, added mc-analytics)
 - fix(version constants): 0.13.2 was mapped to wrong constants
 - fix(compilation): devnet contract artifacts are not compiled by `cargo build` anymore
->>>>>>> 9a285311
 - feat: add fgw get_block_traces
 - refactor: use `hyper` & `tower` instead of `reqwest` for feeder client
 - fix(namespace): versioning now works for methods without `starknet` namesapce
