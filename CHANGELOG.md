--- conflicted
+++ resolved
@@ -2,11 +2,8 @@
 
 ## Next release
 
-<<<<<<< HEAD
 - feat(v0.8.0-rc0): storage proofs for rpc version v0.8.0
-=======
 - docs(readme): updated README.md docs and added Docker Compose support
->>>>>>> dd13cb4f
 - fix(log): define RUST_LOG=info by default
 - fix(tracing): RUST_LOG filtering support
 - fix(fgw): fetch class
