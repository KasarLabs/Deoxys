# Deoxys Changelog

## Next release

<<<<<<< HEAD
- fix: fixed some readme stuff
=======
- test: add unitests primitives
- tests: add tests for the rpcs endpoints
- fix: pending contract storage not stored properly
- test: add tests crate `db`
- fix: --sync-l1-disabled cli option (#225)
>>>>>>> aa1b8882
- feat: experimental block production and mempool
- refactor: L1BlockMetric is intialized inside the EthereumClient new function
- refactor: BlockMetrics divided in L1BlockMetrics and BlockMetrics
- test: tests added for eth client and event subscription
- feat: add support for Starknet version 0.13.2
- fix(l1): removed free l1 endpoint list
- removed l1.rs from the sync crate and refactored it with alloy inside eth crate
- refactor: removed l1.rs from the sync crate and refactored it with alloy inside eth crate
- refactor: eth client (l1 crate) refactored with alloy
- feat: added l1 crate (eth crate)
- fix(metrics): removed influx and added l2_state_size data
- fix: command to start the Madara client
- refactor: database error unification
- feat: raise file-descriptor limit
- fix: docker
- fix: pending storage & sequencer_provider
- refactor: support pending blocks & db crate
- refactor: new crate exec
- fix(issue): Removed unrelated link from issue template
- feat: adding new readme and github issue templates for codebase reorg
- fix: trace, execution state_diff
- refactor: store compiled contract class
- fix: rate limit on classes
- refactor: use Felt in DB
- fix: fix sepolia by updating bonsai-trie
- feat(class): change class definition storage
- fix: pending block sync
- fix: transaction traces
- feat: store tx receipts
- refactor: new type StarknetVersion
- refactor: update starknet-rs with Felt
- fix(rpc): fixed block not found error on get_class method
- fix (rpc): get_transaction_status
- fix(cleanup): clean up around the Cargo.toml files, error handling and cli arguments
- fix(db): fault tolerance (database is not corrupted when the node is unexpectedly shut down / killed)
- fix(rpc): fixed state update deserialization
- fix(hashes): fixed tx by hash retrieval
- fix(logs): fixed logs and get_state_update
- refactor: remove primitives/felt
- refactor: move convert.rs to felt_wrapper.rs
- fix(decode): fix mapping db decoding
- feat: store reverted txs hashes
- feat(l1): added l1 free rpc url if none is provided
- cleanup: clean DB statics
- refactor: improve compatibility without forks
- fix(metrics): fixed some metrics endpoints
- fix(metrics): fix prometheus endpoint port
- fix(hashes): Fix invoke tx hashes for version v3
- fix: re-add prometheus, doc cli args, log format
- fix(program): Changed visibility of program serializer + archived
- fix(classes): remove the classes ordenation to allow fork rebasements
- fix(felt): enforce Felt type as much as possible into compute_hash.rs
- fix(logs): fixed some logs and others
- fix(rpc): fixed block storage column
- chore: update dependencies
- fix(hashers): cleaned hashers using types core hashers and Felt
- refactor: remove substrate block storage
- feat(infra): Added boilerplate to deploy a grafana/prometheus dashboard
- refacor: use db hash
- refactor: l2-sync
- refactor: remove crate dp-mapping-sync
- fix(rpc): get_nonce
- fix(rpc): get_class
- refactor: mapping db
- perf(db): contract key history now using rocksdb iterators for history
- fix(root): Cleaned state root commitments crate
- fix(hash): declare tx v0 hash computation
- perf(db): db contract history parallel fetching and batching
- remove RuntimeApi on RPC
- feat(metrics): Added sync time metrics
- refactor: using const and OnceCell instead of lazy_static
- refactor: remove crate dp-storage
- feat(infra): corrected dockerfile + docker-compose
- fix(rpc): error handling
- fix(lib): updated core libs to match oss
- fix: state root - replaced_classes commit
- feat: fetch block and state update in only one request
- feat: added deoxys launcher script
- fix: creation of the block context
- fix: is_missing_class
- fix: state root - replaced_classes
- feat(db): backups
- fix: state root for nonce
- fix: store the first history in storage ket
- perf: improved perfs with parallelized iteration over tx hashes cache
- fix: graceful shutdown of rocksdb on ctrl+c
- fix: better error handling around l1 and l2 sync
- perf: compile with target_cpu=skylake by default
- perf: storage key with encode
- fix: bloc context blockifier
- feat: up blockifier to v0.6.0-rc.2
- fix: change bonsai-trie fork location
- refactor: remove L1HandlerTxFee
- feat: up blockifier to v0.6.0-rc.2
- refactor: remove L1HandlerTxFee
- refactor: remove blockifier dependencie
- perf: convert blocks in parallel
- feat(commitments): Joined hash computation in event and tx commitments
- feat(l2 sync): polling to get new blocks once sync has caught up with the chain
- perf: store key
- fix: sync, remove `unwrap` in storage
- fix(classes): Fixed classes on the RPC level by adding ordering and complete deserialisation
- fix: class update
- feat: store key/value in `--disble-root` mode
- fix: storage nonce and key/value
- fix: class and store updates and block desync after ctrl+c
- fix: compile without libm
- fix: genesis state_update
- refactor: optimize get_class_at
- fix: crash build genesis on restart
- fix(classes): Fixed sierra exception on block 31625 and added --starting-block arg
- fix(db): with new implementation ContractStorage
- fix: fee_type for `simulate_transactions` rpc call
- feat(rocksdb): replaced most async database operations iwth multigets and batched inserts
- fix: get_state_update with new storage
- up: starknet-rs
- fix: exec on receipt
- feat(RPC): refacto `trace_transaction` and `trace_block_transaction`
- fix(proposer_factory): Removed and clean a lot of stuff on Client side, mostly node crate
- feat(storage): removed the use of `BonsaiStorage` logs
- feat(storage): removed dependance on `StateUpdateWrapper`
- feat(storage): state diff are now stored for each block
- CI: fix toolchain
- CI: add `cargo test` on PR
- refactor: remove dead code on `Struct Starknet<..>`
- fix: verify_l2
- feat(rpc): remove duplicated code, add mod 'utils'
- feat(storage): started migrating storage to the bonsai-lib
- fix: fix crashing cases on `get_block_with_receipts`
- fix: fix get_events minor issues
- fix: l1HandlerTx computed for commit
- refactor: optimise get_events RPC
- fix(root): fixed state commitments broken due to genesis loader
- feat(docker): add dockerfile and docker-compose
- fix: fix implementation `get_storage_at()` for `BlockifierStateAdapter`
- fix(sync): Fix end condition of the l2 sync
- fix(rpc): fix chain id method for mainnet
- fix(class): Fix Sierra classes conversion (missing abis)
- fix(compute): Fixed prepare_data_availability_modes computation
- feat(rpc): add pending block to `get_block_with_receipts` rpc call
- chore: update bonsai-trie (benefit from perf boost)
- feat(rpc): add `get_block_with_receipts` rpc call
- refactor: remove crate dp-state, dp-fee, dp-messages
- fix(class): Fix class conversions to support legacy Sierra versions
- feat: rebase blockifier
- feat(check): Added a state root check to ensure synced compatibility
- feat(metrics): Add prometheus metrics for mapping worker
- feat(storage): finished migrating contract storage to our backend bonsai trie dbs
- feat(storage): set up type-safe bonsai storage abstractions for usage in RPC
- fix(root): fix state root computation
- refactor: refactor dc-db crate
- feat(api_key): api key passed to FetchConfig correctly
- feat(api_key): Added support for --gateway-api to avoid rate limit from the gateway
- fix(latest): Retrieve latest synced block via internal client
- perf(l2 sync): parallelize commitment computation and refactor part of l2 io sync
- refactor: rpc methods and removed rpc-core
- feat: add an optional TUI dashboard
- feat(bonsai): Bumped bonsai lib to latest opti
- refactor(generic): reduced runtime dependence on generics
- fix(sync): Cleaned dc-sync isolating fetch process + added shared SyncStatus
- feat(self-hosted): host our own runner
- fix(deps): Removed unused dependencies
- feat(multi-trie): Added support for persistent storage tries
- feat(pending): added support for pending blocks in RPC requests
- perf(l2 sync): parallel fetching of blocks, classes, state updates
- fix l1 thread to reflect correct state_root, block_number, block_hash
- fix: remove gas_price and update starknet-rs from fork (temporary fix)
- fix(root): got state root to work (does not support class root yet)
- refactor(substrate_hash): Substrate hash is now retrieved via rpc client in
  `l2.rs`
- fix(worflows): fix toolchain and cache issue
- feat: Removal of the hardcoded mainnet configuration
- refactor: pass new CI
- fix(workflows): Fix deoxys CI
- feat(rpc): add_invoke_tx, add_deploy_account_tx, add_declare_tx
- feat(rpc): tx_receipt, re-execute tx
- feat(script): added CI scripts for starting Deoxys and comparing JSON RPC
  calls
- perf(verify_l2): parallelized l2 state root update
- perf(state_commitment): parallelized state commitment hash computations
- fix(L1): fix l1 thread with battle tested implementation + removed l1-l2
- fix: update and store ConfigFetch in l2 sync(), chainId rpc call
- fix: get_events paging with continuation_token
- fix(class): #125
- fix(getStorageAt): #28
- fix(genesis): #107
- fix(class): #32 #33 #34
- fix(class): #116
- feat(class): download classes from sequencer
- feat: update and store highest block hash and number from sequencer
- feat: store events in block, return events in call get_transaction_receipt
- fix: updating outdated links to external resources in documentation
- feat(client/data-availability): implement custom error handling
- fix: get_block_by_block_hash then default rather than error
- feat(rpc): added `get_state_update` real values from DA db
- feat: add transparent representation to `Felt252Wrapper`
- feat(rpc/trace_api): add `trace_block_transaction`
- chore(db): changed the way hashes are encoded
- feat(rpc/trace_api): add `trace_transaction`

## v0.7.0

- chore: release v0.7.0
- refacto: remove abusive `TryInto` impl
- dev: optimize tx trace creation
- dev: make Madara std compatible
- CI: fix taplo version
- chore: add cache usage for `getEvents` and `getTransactionReceipt`
- fix: cairo1 contracts should be identified by their sierra class hash
- fix(cli): repair broken cli for da conf
- feat(client): on `add_declare_transaction` store sierra contract classes in
  the madara backend
- chore: use struct error in client/db
- fix: don't ignore Sierra to CASM mapping in genesis config
- refacto: early exit txs fee estimation when one fails
- dev: fix linter warning in README.md
- fix: remove waiting loop from `getTxReceipt`
- feat: types in `dp-transactions` impl a method to get their version
- feat: make L1 gas price a `const` of the `RuntimeConfig`
- fix: broken class hashes and contracts in genesis
- refactor: rename LAST_SYNCED_L1_BLOCK to be more clear
- chore: add headers to da calldata, fix eth da in sovereign mode
- refacto(simulate_tx): move logic to the client
- chore: added ca-certificate in DockerFile for SSL related issues
- chore(primitives/commitment): remove crate
- chore(primitives/block/header): remove starknet-trie dependent fields
- refacto(primitives/db): add a temporary way to get a fake global state root
- feat(rpc): add starknet_version and eth_l1_gas_fee on block header
- fix(spec_version): spec version now returning 0.5.1
- chore: feature flags for avail and celestia DA
- feat(rpc): added support for v0.5.1 JSON-RPC specs
- feat(rpc): added ordered messages/events in trace fields
- feat(rpc): support for starknet.rs v0.5.1 version
- feat(rpc): added execution resources in trace fields
- feat(rpc): added state diff field in trace fields
- refactor: removed benchmarking folder and traces of CI pipeline
- fix: decouple is_query into is_query and offset_version
- feat: add sierra to casm class hash mapping to genesis assets
- chore: remove ArgentMulticall from genesis assets
- feat: remove `seq_addr_updated` from `GenesisData`
- chore: added prometheus metrics for da layer
- chore: bump celestia rpc crate version
- fix(DA): run the proof first then the state update
- fix: `prove_current_block` is called after `update_state`
- ci: add foundry ci task to push workflow
- fix: first tx for non deployed account is valid
- fix: incorrect base url for fetching config
- feat: add predeployed accounts to genesis state
- feat(rpc): Added starknet_simulateTransactions
- fix: Change serialization of bitvec to &[u8] in merkle tree to avoid memory
  uninitialized
- chore: change SCARB config version for foundry CI
- feat(da): update da calldata encoding to v0.11.0 spec, da conf examples, da
  conf flag, da-tests in CI
- refactor: use `map` in `estimate_fee` to stop computation on error
- fix(node/commands): md5 are also checked when running setup --from-local
- feat(data-availability): extend eth config with poll interval
- fix(snos-output): expose snos codec, remove unused `get_starknet_messages`
  runtime method, and unnecessary dp-snos-output dependencies
- feat(program-hash): add new pallet constant for Starknet OS progam hash;
  expose runtime getter method; add dedicated crate to manage versions
- feat(runtime): expose fee token address getter method
- feat(settlement): run client thread responsible for pushing state updates and
  messaging on Ethereum
- feat(settlement): starknet core contract tests with anvil sandbox
- fix(rpc-test): incorrect node url
- feat(settlement): e2e test with Madara node settling on Ethereum contract
- refactor: use `map` in `estimate_fee` to stop computation on error
- fix: `tempdir` crate has been deprecated; use `tempfile` instead
- dev: add avail and celestia crates behind a feature flag
- dev: replace md5 with sha3_256 hash function
- feat: fixing getNonce Rpc Call and adding a new test
- refactor: use Zaun crate for Starknet core contract bindings
- refactor: use Anvil sandbox from Zaun crate
- feat(rpc): estimateMessageFee RPC call implementation

## v0.6.0

- chore: release v0.6.0
- refacto: substrate/starknet names in rpc library
- feat(rpc): Added starknet_getTransactionStatus and removed
  starknet_pendingTransactions
- feat(rpc): add starknet_specVersion rpc + added test for future support
- docs: Added v0.6.0-rc5 documentation above the rpc method functions
- dev(deps): bump starknet rs, use Eq for EmmitedEvents comparaison
- test(rust-rpc-test): use undeclared contracts for declare transactions testing
- build: update blockifier, fix divergent substrat block hash
- chore: remove tests that run in wasm and native, only wasm from now
- chore: split StarknetRpcApi trait in two, like in openRPC specs
- refacto: move starknet runtime api in it's own crate
- chore: update README.md and getting-started.md
- chore: remove crates that have been copy-pasted from plkdtSDK
- feat(rpc): return deployed contract address and actual fee in transaction
  receipt
- fix: Wait for 1 minute for transaction to be processed in
  get_transaction_receipt rpc
- ci: Fix starknet foundry sncast not found
- fix: Ensure transaction checks are compatible with starknet-rs
- ci: Run Starknet Foundry tests against Madara RPC
- fix: add name, symbol and decimals to fee token storage
- fix: dependencies for dockerfile and binaries
- docs: add translation of madara beast article to spanish
- chore: update starknet-js version in faucet-setup docs
- dev(compilation): add incremental compilation
- feat(rpc): add support for bulk estimate fee
- feat: add argent multicall contract to genesis
- chore(data-availability): update avail-subxt to version 0.4.0
- fix(ci): setup should fetch files from local config
- chore: deprecate `madara-app` and `madara-dev-explorer` modules
- chore(data-availability-avail): implement fire and forget, and add ws
  reconnection logic
- chore: update `polkadot-sdk` to `release-polkadot-v1.3.0`
- feat: fallback default file for DA and Settlement configuration files

## v0.5.0

- chore: release v0.5.0
- test: add transaction pool logic unit tests
- feat(client): spawn a task that listen to storage changes and build the
  resulting commiment state diff for each block
- dev(StarknetRPC): log error received from node before mapping to
  InternalServerError
- fix: change 'nonce too high' to log in debug instead of info
- chore: update deps, vm ressource fee cost are now FixedU128, and stored in an
  hashmap
- ci: change jobs order in the workflow
- ci: run integrations tests in the same runner as build
- ci: replace ci cache with rust-cache
- fix(transactions): remove `nonce` field from InvokeV0 tx
- feat(transactions): don't enforce ordering in validate_unsigned for invokeV0
- test(pallet): add function to get braavos hash
- fix: event commitment documentation typo
- ci: added testing key generation in the ci
- fix(starknet-rpc-test): init one request client per runtime
- test: validate Nonce for unsigned user txs
- fix: fixed declare V0 placeholder with the hash of an empty list of felts
- feat(cli): `run` is the by default command when running the `madara` bin
- refacto(cli): `run` and `setup` commands are defined in their own files
- refacto(cli): `run.testnet` argument removed in favor of the substrate native
  `chain` arg
- feat(cli): `run.fetch_chain_spec` argument removed in favor of the substrate
  native `chain` arg
- feat(cli): `setup` require a source file, either from an url or a path on the
  local filesystem
- chore(cli): use `Url`, `Path` and `PathBuf` types rather than `String`
- refacto(cli): moved the pallet/chain_spec/utils methods to the node crate
- feat(cli): `madara_path` arg has been remove, we use the substrate native
  `base_path` arg instead
- feat(cli): sharingan chain specs are loaded during the compilation, not
  downloaded from github
- refacto(pallet/starknet): `GenesisLoader` refactored as `GenesisData` + a
  `base_path` field
- feat(cli): for `run` param `--dev` now imply `--tmp`, as it is in substrate
- test(starknet-rpc-test): run all tests against a single madara node
- fix(service): confusing message when node starts (output the actual sealing
  method being used)
- refactor(sealing): how the sealing mode is passed into runtime
- feat(sealing): finalization for instant sealing
- test(starknet-js-test): run basic starknetjs compatibility tests again the
  madara node
- feat(cache-option): add an option to enable aggressive caching in command-line
  parameters

## v0.4.0

- chore: release v0.4.0
- feat: better management of custom configurations for genesis assets
- feat: use actual vm resource costs
- fix: add setup and run for rpc tests
- fix: fix clap for run command
- fix: add `madara_path` flag for setup command
- fix: add official references to configs files
- fix: cargo update and `main` branch prettier fix
- fix: fix sharingan chain spec
- fix: update madara infra to main branch
- fix: update `Cargo.lock`
- fix: rpc test failing
- refactor: exported chain id constant in dp-chain-id crate and added one for
  SN_MAIN
- ci: disable pr close workflow
- ci: add ci verification for detecting genesis changes and config hashes
- test: add e2e test for `estimate_fee`

## v0.3.0

- chore: release v0.3.0
- chore: big transaction type refactoring
- chore: split `primitives` crates into multiple smaller crates
- chore: improve logging about transaction when nonce is too high
- chore: add real class hash values for genesis config
- fix: use specific commit for avail and celestia
- fix: change dep of rustdoc on push
- fix: initial_gas set to max_fee and fixed fee not being charged when max_fee=0
- fix: correct value of compiled_class_hash in RPCTransaction
- fix: std feature import in transactions crate
- fix: replace all calls to `transmute` by calls `from_raw_parts`
- fix: estimate_fee should make sure all transaction have a version being
  2^128 + 1 or 2^128+2 depending on the tx type
- feat: modify the hash_bytes functions in `poseidon` and `pedersen` for dynamic
  data length
- feat: print development accounts at node startup
- feat: unification of the DA interface
- feat: bump starknet-core to 0.6.0 and remove InvokeV0
- feat: use resolver 2 for cargo in the workspace
- feat: impl tx execution and verification as traits
- perf: reduce the amount of data stored in the runtime and use the Substrate
  block to as source of data in the client
- perf: use perfect hash function in calculate_l1_gas_by_vm_usage
- build: restructure code for rust latest version
- build: bump rustc nightly version to 1.74 date
- buid: add rust-analyzer to toolchain components
- ci: scope cache by branch and add cache cleanup
- ci: increase threshold for codecov to 1%
- test: add `starknet-rpc-test` crate to the workspace
- test: add test to check tx signed by OZ account can be signed with Argent pk
- buid: add rust-analyzer to toolchain components
- ci: increase threshold for codecov to 1%
- replace all calls to `transmute` by calls `from_raw_parts`
- big transaction type refactoring
- impl tx execution and verification as traits
- reduce the amount of data stored in the runtime and use the Substrate block to
  as source of data in the client
- perf: use perfect hash function in calculate_l1_gas_by_vm_usage
- chore: add tests for tx hashing
- split `primitives` crates into multiple smaller crates
- fix: std feature import in transactions crate
- chore: improve logging about transaction when nonce is too high
- fix: rpc tests and background node run
- test: add tests for simulate tx offset
- test: add tests for tx hashing
- fix: bring back messages in transaction receipts
- feat: starknet os program output primitive

## v0.2.0

- add-contributors: `0xAsten`, `m-kus`, `joaopereira12`, `kasteph`
- ci: add verification if build-spec is working
- ci: added wasm to test
- ci: disable benchmark for pushes and pr's
- ci: fix docker and binaries build
- ci: don't enforce changelog on PR's with label `dependencies`
- doc: added translation of madara beast article.md to portuguese and russian
- doc: app chain template added in README
- fix: RPC getClassAt cairo legacy program code encoding
- fix: build-spec not working by setting the madara-path always and fetching
  relevant files
- fix: events are emitted in correct sequential order
- fix: expected event idx in continuation tokens in test responses
- fix: update RPC URL to use localhost instead of 0.0.0.0 in hurl.config file
- fix: update the default port for running Madara locally in getting-started.md
  file from 9933 to 9944.
- fix: replace the 0 initial gas value with u128::MAX because view call
  entrypoints were failing
- chore: remove global state root
- chore: cairo-contracts compilation scripts & docs are updated, cairo_0
  contracts recompiled
- chore: rebase of core deps and 0.12.1

## v0.1.0

- ci: rm codespell task and rm .codespellignore
- feat: refactor flags on tests
- feat: fetch config files from gh repo
- refactor: remove config files from the code
- ci: stop closing stale issues
- ci: reactivate changelog enforcement
- cli: change dev flag behaviour and created alias for base and madara path
- configs: fix genesis.json refs to link the config folder
- ci: downgraded windows runner to windows-latest
- ci: added windows binaries build and upload the binaries to the release page
- ci: add `CHANGELOG.md` and enforce it is edited for each PR on `main`
- fix: removed `madara_runtime` as a dependency in the client crates and make
  errors more expressive
- fix: state root bug fix where the tree was stored in runtime _before_ being
  committed
- feat: add a `genesis_loader` for the node and mocking
- feat: add `madara_tsukuyomi` as a submodule
- branding: use new logo in the README
- dev: Get the block status from the actual block in get_block_with_tx_hashes
- fix: l1-l2 messaging
- dev : clean contracts and compiled files<|MERGE_RESOLUTION|>--- conflicted
+++ resolved
@@ -2,15 +2,12 @@
 
 ## Next release
 
-<<<<<<< HEAD
 - fix: fixed some readme stuff
-=======
 - test: add unitests primitives
 - tests: add tests for the rpcs endpoints
 - fix: pending contract storage not stored properly
 - test: add tests crate `db`
 - fix: --sync-l1-disabled cli option (#225)
->>>>>>> aa1b8882
 - feat: experimental block production and mempool
 - refactor: L1BlockMetric is intialized inside the EthereumClient new function
 - refactor: BlockMetrics divided in L1BlockMetrics and BlockMetrics
