--- conflicted
+++ resolved
@@ -2,12 +2,9 @@
 
 ## Next release
 
-<<<<<<< HEAD
 - feat(rpc): remove duplicated code, add mod 'utils'
-=======
 - feat(rpc): add pending block to `get_block_with_receipts` rpc call
 - chore: update bonsai-trie (benefit from perf boost)
->>>>>>> ef903119
 - feat(rpc): add `get_block_with_receipts` rpc call
 - refactor: remove crate mp-state, mp-fee, mp-messages
 - fix(class): Fix class conversions to support legacy Sierra versions
