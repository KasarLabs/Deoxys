# Madara Changelog

## Next release

<<<<<<< HEAD
- feat: add devnet via `--devnet` cli argument
=======
- code docs: documented how get_storage_at is implemented
>>>>>>> 002a09b9
- fix: L1 rpc <=> network mismatch
- feat: rpc versioning
- feat: bumping Starknet version from v0.13.2 to Starknet v0.13.2.1
- fix: replaced old namings with adapted namings
- refactor: block import is now centrally done in a single crate
- tests: add e2e tests for the node
- fix: fixed some readme stuff
- feat: gas price provider added for block production
- feat: l1 sync service
- feat: gas price worker for l1
- test: tests added for eth client and event subscription
- feat: Added l1->l2 messaging
- test: add unitests primitives
- tests: add tests for the rpcs endpoints
- fix: pending contract storage not stored properly
- test: add tests crate `db`
- fix: --sync-l1-disabled cli option (#225)
- feat: experimental block production and mempool
- refactor: L1BlockMetric is intialized inside the EthereumClient new function
- refactor: BlockMetrics divided in L1BlockMetrics and BlockMetrics
- test: tests added for eth client and event subscription
- feat: add support for Starknet version 0.13.2
- fix(l1): removed free l1 endpoint list
- removed l1.rs from the sync crate and refactored it with alloy inside eth crate
- refactor: removed l1.rs from the sync crate and refactored it with alloy inside eth crate
- refactor: eth client (l1 crate) refactored with alloy
- feat: added l1 crate (eth crate)
- fix(metrics): removed influx and added l2_state_size data
- fix: command to start the Madara client
- refactor: database error unification
- feat: raise file-descriptor limit
- fix: docker
- fix: pending storage & sequencer_provider
- refactor: support pending blocks & db crate
- refactor: new crate exec
- fix(issue): Removed unrelated link from issue template
- feat: adding new readme and github issue templates for codebase reorg
- fix: trace, execution state_diff
- refactor: store compiled contract class
- fix: rate limit on classes
- refactor: use Felt in DB
- fix: fix sepolia by updating bonsai-trie
- feat(class): change class definition storage
- fix: pending block sync
- fix: transaction traces
- feat: store tx receipts
- refactor: new type StarknetVersion
- refactor: update starknet-rs with Felt
- fix(rpc): fixed block not found error on get_class method
- fix (rpc): get_transaction_status
- fix(cleanup): clean up around the Cargo.toml files, error handling and cli arguments
- fix(db): fault tolerance (database is not corrupted when the node is unexpectedly shut down / killed)
- fix(rpc): fixed state update deserialization
- fix(hashes): fixed tx by hash retrieval
- fix(logs): fixed logs and get_state_update
- refactor: remove primitives/felt
- refactor: move convert.rs to felt_wrapper.rs
- fix(decode): fix mapping db decoding
- feat: store reverted txs hashes
- feat(l1): added l1 free rpc url if none is provided
- cleanup: clean DB statics
- refactor: improve compatibility without forks
- fix(metrics): fixed some metrics endpoints
- fix(metrics): fix prometheus endpoint port
- fix(hashes): Fix invoke tx hashes for version v3
- fix: re-add prometheus, doc cli args, log format
- fix(program): Changed visibility of program serializer + archived
- fix(classes): remove the classes ordenation to allow fork rebasements
- fix(felt): enforce Felt type as much as possible into compute_hash.rs
- fix(logs): fixed some logs and others
- fix(rpc): fixed block storage column
- chore: update dependencies
- fix(hashers): cleaned hashers using types core hashers and Felt
- refactor: remove substrate block storage
- feat(infra): Added boilerplate to deploy a grafana/prometheus dashboard
- refacor: use db hash
- refactor: l2-sync
- refactor: remove crate mp-mapping-sync
- fix(rpc): get_nonce
- fix(rpc): get_class
- refactor: mapping db
- perf(db): contract key history now using rocksdb iterators for history
- fix(root): Cleaned state root commitments crate
- fix(hash): declare tx v0 hash computation
- perf(db): db contract history parallel fetching and batching
- remove RuntimeApi on RPC
- feat(metrics): Added sync time metrics
- refactor: using const and OnceCell instead of lazy_static
- refactor: remove crate mp-storage
- feat(infra): corrected dockerfile + docker-compose
- fix(rpc): error handling
- fix(lib): updated core libs to match oss
- fix: state root - replaced_classes commit
- feat: fetch block and state update in only one request
- feat: added madara launcher script
- fix: creation of the block context
- fix: is_missing_class
- fix: state root - replaced_classes
- feat(db): backups
- fix: state root for nonce
- fix: store the first history in storage ket
- perf: improved perfs with parallelized iteration over tx hashes cache
- fix: graceful shutdown of rocksdb on ctrl+c
- fix: better error handling around l1 and l2 sync
- perf: compile with target_cpu=skylake by default
- perf: storage key with encode
- fix: bloc context blockifier
- feat: up blockifier to v0.6.0-rc.2
- fix: change bonsai-trie fork location
- refactor: remove L1HandlerTxFee
- feat: up blockifier to v0.6.0-rc.2
- refactor: remove L1HandlerTxFee
- refactor: remove blockifier dependencie
- perf: convert blocks in parallel
- feat(commitments): Joined hash computation in event and tx commitments
- feat(l2 sync): polling to get new blocks once sync has caught up with the chain
- perf: store key
- fix: sync, remove `unwrap` in storage
- fix(classes): Fixed classes on the RPC level by adding ordering and complete deserialisation
- fix: class update
- feat: store key/value in `--disble-root` mode
- fix: storage nonce and key/value
- fix: class and store updates and block desync after ctrl+c
- fix: compile without libm
- fix: genesis state_update
- refactor: optimize get_class_at
- fix: crash build genesis on restart
- fix(classes): Fixed sierra exception on block 31625 and added --starting-block arg
- fix(db): with new implementation ContractStorage
- fix: fee_type for `simulate_transactions` rpc call
- feat(rocksdb): replaced most async database operations iwth multigets and batched inserts
- fix: get_state_update with new storage
- up: starknet-rs
- fix: exec on receipt
- feat(RPC): refacto `trace_transaction` and `trace_block_transaction`
- fix(proposer_factory): Removed and clean a lot of stuff on Client side, mostly node crate
- feat(storage): removed the use of `BonsaiStorage` logs
- feat(storage): removed dependance on `StateUpdateWrapper`
- feat(storage): state diff are now stored for each block
- CI: fix toolchain
- CI: add `cargo test` on PR
- refactor: remove dead code on `Struct Starknet<..>`
- fix: verify_l2
- feat(rpc): remove duplicated code, add mod 'utils'
- feat(storage): started migrating storage to the bonsai-lib
- fix: fix crashing cases on `get_block_with_receipts`
- fix: fix get_events minor issues
- fix: l1HandlerTx computed for commit
- refactor: optimise get_events RPC
- fix(root): fixed state commitments broken due to genesis loader
- feat(docker): add dockerfile and docker-compose
- fix: fix implementation `get_storage_at()` for `BlockifierStateAdapter`
- fix(sync): Fix end condition of the l2 sync
- fix(rpc): fix chain id method for mainnet
- fix(class): Fix Sierra classes conversion (missing abis)
- fix(compute): Fixed prepare_data_availability_modes computation
- feat(rpc): add pending block to `get_block_with_receipts` rpc call
- chore: update bonsai-trie (benefit from perf boost)
- feat(rpc): add `get_block_with_receipts` rpc call
- refactor: remove crate mp-state, mp-fee, mp-messages
- fix(class): Fix class conversions to support legacy Sierra versions
- feat: rebase blockifier
- feat(check): Added a state root check to ensure synced compatibility
- feat(metrics): Add prometheus metrics for mapping worker
- feat(storage): finished migrating contract storage to our backend bonsai trie dbs
- feat(storage): set up type-safe bonsai storage abstractions for usage in RPC
- fix(root): fix state root computation
- refactor: refactor mc-db crate
- feat(api_key): api key passed to FetchConfig correctly
- feat(api_key): Added support for --gateway-api to avoid rate limit from the gateway
- fix(latest): Retrieve latest synced block via internal client
- perf(l2 sync): parallelize commitment computation and refactor part of l2 io sync
- refactor: rpc methods and removed rpc-core
- feat: add an optional TUI dashboard
- feat(bonsai): Bumped bonsai lib to latest opti
- refactor(generic): reduced runtime dependence on generics
- fix(sync): Cleaned mc-sync isolating fetch process + added shared SyncStatus
- feat(self-hosted): host our own runner
- fix(deps): Removed unused dependencies
- feat(multi-trie): Added support for persistent storage tries
- feat(pending): added support for pending blocks in RPC requests
- perf(l2 sync): parallel fetching of blocks, classes, state updates
- fix l1 thread to reflect correct state_root, block_number, block_hash
- fix: remove gas_price and update starknet-rs from fork (temporary fix)
- fix(root): got state root to work (does not support class root yet)
- refactor(substrate_hash): Substrate hash is now retrieved via rpc client in
  `l2.rs`
- fix(worflows): fix toolchain and cache issue
- feat: Removal of the hardcoded mainnet configuration
- refactor: pass new CI
- fix(workflows): Fix madara CI
- feat(rpc): add_invoke_tx, add_deploy_account_tx, add_declare_tx
- feat(rpc): tx_receipt, re-execute tx
- feat(script): added CI scripts for starting Madara and comparing JSON RPC
  calls
- perf(verify_l2): parallelized l2 state root update
- perf(state_commitment): parallelized state commitment hash computations
- fix(L1): fix l1 thread with battle tested implementation + removed l1-l2
- fix: update and store ConfigFetch in l2 sync(), chainId rpc call
- fix: get_events paging with continuation_token
- fix(class): #125
- fix(getStorageAt): #28
- fix(genesis): #107
- fix(class): #32 #33 #34
- fix(class): #116
- feat(class): download classes from sequencer
- feat: update and store highest block hash and number from sequencer
- feat: store events in block, return events in call get_transaction_receipt
- fix: updating outdated links to external resources in documentation
- feat(client/data-availability): implement custom error handling
- fix: get_block_by_block_hash then default rather than error
- feat(rpc): added `get_state_update` real values from DA db
- feat: add transparent representation to `Felt252Wrapper`
- feat(rpc/trace_api): add `trace_block_transaction`
- chore(db): changed the way hashes are encoded
- feat(rpc/trace_api): add `trace_transaction`

## v0.7.0

- chore: release v0.7.0
- refacto: remove abusive `TryInto` impl
- dev: optimize tx trace creation
- dev: make Madara std compatible
- CI: fix taplo version
- chore: add cache usage for `getEvents` and `getTransactionReceipt`
- fix: cairo1 contracts should be identified by their sierra class hash
- fix(cli): repair broken cli for da conf
- feat(client): on `add_declare_transaction` store sierra contract classes in
  the madara backend
- chore: use struct error in client/db
- fix: don't ignore Sierra to CASM mapping in genesis config
- refacto: early exit txs fee estimation when one fails
- dev: fix linter warning in README.md
- fix: remove waiting loop from `getTxReceipt`
- feat: types in `mp-transactions` impl a method to get their version
- feat: make L1 gas price a `const` of the `RuntimeConfig`
- fix: broken class hashes and contracts in genesis
- refactor: rename LAST_SYNCED_L1_BLOCK to be more clear
- chore: add headers to da calldata, fix eth da in sovereign mode
- refacto(simulate_tx): move logic to the client
- chore: added ca-certificate in DockerFile for SSL related issues
- chore(primitives/commitment): remove crate
- chore(primitives/block/header): remove starknet-trie dependent fields
- refacto(primitives/db): add a temporary way to get a fake global state root
- feat(rpc): add starknet_version and eth_l1_gas_fee on block header
- fix(spec_version): spec version now returning 0.5.1
- chore: feature flags for avail and celestia DA
- feat(rpc): added support for v0.5.1 JSON-RPC specs
- feat(rpc): added ordered messages/events in trace fields
- feat(rpc): support for starknet.rs v0.5.1 version
- feat(rpc): added execution resources in trace fields
- feat(rpc): added state diff field in trace fields
- refactor: removed benchmarking folder and traces of CI pipeline
- fix: decouple is_query into is_query and offset_version
- feat: add sierra to casm class hash mapping to genesis assets
- chore: remove ArgentMulticall from genesis assets
- feat: remove `seq_addr_updated` from `GenesisData`
- chore: added prometheus metrics for da layer
- chore: bump celestia rpc crate version
- fix(DA): run the proof first then the state update
- fix: `prove_current_block` is called after `update_state`
- ci: add foundry ci task to push workflow
- fix: first tx for non deployed account is valid
- fix: incorrect base url for fetching config
- feat: add predeployed accounts to genesis state
- feat(rpc): Added starknet_simulateTransactions
- fix: Change serialization of bitvec to &[u8] in merkle tree to avoid memory
  uninitialized
- chore: change SCARB config version for foundry CI
- feat(da): update da calldata encoding to v0.11.0 spec, da conf examples, da
  conf flag, da-tests in CI
- refactor: use `map` in `estimate_fee` to stop computation on error
- fix(node/commands): md5 are also checked when running setup --from-local
- feat(data-availability): extend eth config with poll interval
- fix(snos-output): expose snos codec, remove unused `get_starknet_messages`
  runtime method, and unnecessary mp-snos-output dependencies
- feat(program-hash): add new pallet constant for Starknet OS progam hash;
  expose runtime getter method; add dedicated crate to manage versions
- feat(runtime): expose fee token address getter method
- feat(settlement): run client thread responsible for pushing state updates and
  messaging on Ethereum
- feat(settlement): starknet core contract tests with anvil sandbox
- fix(rpc-test): incorrect node url
- feat(settlement): e2e test with Madara node settling on Ethereum contract
- refactor: use `map` in `estimate_fee` to stop computation on error
- fix: `tempdir` crate has been deprecated; use `tempfile` instead
- dev: add avail and celestia crates behind a feature flag
- dev: replace md5 with sha3_256 hash function
- feat: fixing getNonce Rpc Call and adding a new test
- refactor: use Zaun crate for Starknet core contract bindings
- refactor: use Anvil sandbox from Zaun crate
- feat(rpc): estimateMessageFee RPC call implementation

## v0.6.0

- chore: release v0.6.0
- refacto: substrate/starknet names in rpc library
- feat(rpc): Added starknet_getTransactionStatus and removed
  starknet_pendingTransactions
- feat(rpc): add starknet_specVersion rpc + added test for future support
- docs: Added v0.6.0-rc5 documentation above the rpc method functions
- dev(deps): bump starknet rs, use Eq for EmmitedEvents comparaison
- test(rust-rpc-test): use undeclared contracts for declare transactions testing
- build: update blockifier, fix divergent substrat block hash
- chore: remove tests that run in wasm and native, only wasm from now
- chore: split StarknetRpcApi trait in two, like in openRPC specs
- refacto: move starknet runtime api in it's own crate
- chore: update README.md and getting-started.md
- chore: remove crates that have been copy-pasted from plkdtSDK
- feat(rpc): return deployed contract address and actual fee in transaction
  receipt
- fix: Wait for 1 minute for transaction to be processed in
  get_transaction_receipt rpc
- ci: Fix starknet foundry sncast not found
- fix: Ensure transaction checks are compatible with starknet-rs
- ci: Run Starknet Foundry tests against Madara RPC
- fix: add name, symbol and decimals to fee token storage
- fix: dependencies for dockerfile and binaries
- docs: add translation of madara beast article to spanish
- chore: update starknet-js version in faucet-setup docs
- dev(compilation): add incremental compilation
- feat(rpc): add support for bulk estimate fee
- feat: add argent multicall contract to genesis
- chore(data-availability): update avail-subxt to version 0.4.0
- fix(ci): setup should fetch files from local config
- chore: deprecate `madara-app` and `madara-dev-explorer` modules
- chore(data-availability-avail): implement fire and forget, and add ws
  reconnection logic
- chore: update `polkadot-sdk` to `release-polkadot-v1.3.0`
- feat: fallback default file for DA and Settlement configuration files

## v0.5.0

- chore: release v0.5.0
- test: add transaction pool logic unit tests
- feat(client): spawn a task that listen to storage changes and build the
  resulting commiment state diff for each block
- dev(StarknetRPC): log error received from node before mapping to
  InternalServerError
- fix: change 'nonce too high' to log in debug instead of info
- chore: update deps, vm ressource fee cost are now FixedU128, and stored in an
  hashmap
- ci: change jobs order in the workflow
- ci: run integrations tests in the same runner as build
- ci: replace ci cache with rust-cache
- fix(transactions): remove `nonce` field from InvokeV0 tx
- feat(transactions): don't enforce ordering in validate_unsigned for invokeV0
- test(pallet): add function to get braavos hash
- fix: event commitment documentation typo
- ci: added testing key generation in the ci
- fix(starknet-rpc-test): init one request client per runtime
- test: validate Nonce for unsigned user txs
- fix: fixed declare V0 placeholder with the hash of an empty list of felts
- feat(cli): `run` is the by default command when running the `madara` bin
- refacto(cli): `run` and `setup` commands are defined in their own files
- refacto(cli): `run.testnet` argument removed in favor of the substrate native
  `chain` arg
- feat(cli): `run.fetch_chain_spec` argument removed in favor of the substrate
  native `chain` arg
- feat(cli): `setup` require a source file, either from an url or a path on the
  local filesystem
- chore(cli): use `Url`, `Path` and `PathBuf` types rather than `String`
- refacto(cli): moved the pallet/chain_spec/utils methods to the node crate
- feat(cli): `madara_path` arg has been remove, we use the substrate native
  `base_path` arg instead
- feat(cli): sharingan chain specs are loaded during the compilation, not
  downloaded from github
- refacto(pallet/starknet): `GenesisLoader` refactored as `GenesisData` + a
  `base_path` field
- feat(cli): for `run` param `--dev` now imply `--tmp`, as it is in substrate
- test(starknet-rpc-test): run all tests against a single madara node
- fix(service): confusing message when node starts (output the actual sealing
  method being used)
- refactor(sealing): how the sealing mode is passed into runtime
- feat(sealing): finalization for instant sealing
- test(starknet-js-test): run basic starknetjs compatibility tests again the
  madara node
- feat(cache-option): add an option to enable aggressive caching in command-line
  parameters

## v0.4.0

- chore: release v0.4.0
- feat: better management of custom configurations for genesis assets
- feat: use actual vm resource costs
- fix: add setup and run for rpc tests
- fix: fix clap for run command
- fix: add `madara_path` flag for setup command
- fix: add official references to configs files
- fix: cargo update and `main` branch prettier fix
- fix: fix sharingan chain spec
- fix: update madara infra to main branch
- fix: update `Cargo.lock`
- fix: rpc test failing
- refactor: exported chain id constant in mp-chain-id crate and added one for
  SN_MAIN
- ci: disable pr close workflow
- ci: add ci verification for detecting genesis changes and config hashes
- test: add e2e test for `estimate_fee`

## v0.3.0

- chore: release v0.3.0
- chore: big transaction type refactoring
- chore: split `primitives` crates into multiple smaller crates
- chore: improve logging about transaction when nonce is too high
- chore: add real class hash values for genesis config
- fix: use specific commit for avail and celestia
- fix: change dep of rustdoc on push
- fix: initial_gas set to max_fee and fixed fee not being charged when max_fee=0
- fix: correct value of compiled_class_hash in RPCTransaction
- fix: std feature import in transactions crate
- fix: replace all calls to `transmute` by calls `from_raw_parts`
- fix: estimate_fee should make sure all transaction have a version being
  2^128 + 1 or 2^128+2 depending on the tx type
- feat: modify the hash_bytes functions in `poseidon` and `pedersen` for dynamic
  data length
- feat: print development accounts at node startup
- feat: unification of the DA interface
- feat: bump starknet-core to 0.6.0 and remove InvokeV0
- feat: use resolver 2 for cargo in the workspace
- feat: impl tx execution and verification as traits
- perf: reduce the amount of data stored in the runtime and use the Substrate
  block to as source of data in the client
- perf: use perfect hash function in calculate_l1_gas_by_vm_usage
- build: restructure code for rust latest version
- build: bump rustc nightly version to 1.74 date
- buid: add rust-analyzer to toolchain components
- ci: scope cache by branch and add cache cleanup
- ci: increase threshold for codecov to 1%
- test: add `starknet-rpc-test` crate to the workspace
- test: add test to check tx signed by OZ account can be signed with Argent pk
- buid: add rust-analyzer to toolchain components
- ci: increase threshold for codecov to 1%
- replace all calls to `transmute` by calls `from_raw_parts`
- big transaction type refactoring
- impl tx execution and verification as traits
- reduce the amount of data stored in the runtime and use the Substrate block to
  as source of data in the client
- perf: use perfect hash function in calculate_l1_gas_by_vm_usage
- chore: add tests for tx hashing
- split `primitives` crates into multiple smaller crates
- fix: std feature import in transactions crate
- chore: improve logging about transaction when nonce is too high
- fix: rpc tests and background node run
- test: add tests for simulate tx offset
- test: add tests for tx hashing
- fix: bring back messages in transaction receipts
- feat: starknet os program output primitive

## v0.2.0

- add-contributors: `0xAsten`, `m-kus`, `joaopereira12`, `kasteph`
- ci: add verification if build-spec is working
- ci: added wasm to test
- ci: disable benchmark for pushes and pr's
- ci: fix docker and binaries build
- ci: don't enforce changelog on PR's with label `dependencies`
- doc: added translation of madara beast article.md to portuguese and russian
- doc: app chain template added in README
- fix: RPC getClassAt cairo legacy program code encoding
- fix: build-spec not working by setting the madara-path always and fetching
  relevant files
- fix: events are emitted in correct sequential order
- fix: expected event idx in continuation tokens in test responses
- fix: update RPC URL to use localhost instead of 0.0.0.0 in hurl.config file
- fix: update the default port for running Madara locally in getting-started.md
  file from 9933 to 9944.
- fix: replace the 0 initial gas value with u128::MAX because view call
  entrypoints were failing
- chore: remove global state root
- chore: cairo-contracts compilation scripts & docs are updated, cairo_0
  contracts recompiled
- chore: rebase of core deps and 0.12.1

## v0.1.0

- ci: rm codespell task and rm .codespellignore
- feat: refactor flags on tests
- feat: fetch config files from gh repo
- refactor: remove config files from the code
- ci: stop closing stale issues
- ci: reactivate changelog enforcement
- cli: change dev flag behaviour and created alias for base and madara path
- configs: fix genesis.json refs to link the config folder
- ci: downgraded windows runner to windows-latest
- ci: added windows binaries build and upload the binaries to the release page
- ci: add `CHANGELOG.md` and enforce it is edited for each PR on `main`
- fix: removed `madara_runtime` as a dependency in the client crates and make
  errors more expressive
- fix: state root bug fix where the tree was stored in runtime _before_ being
  committed
- feat: add a `genesis_loader` for the node and mocking
- feat: add `madara_tsukuyomi` as a submodule
- branding: use new logo in the README
- dev: Get the block status from the actual block in get_block_with_tx_hashes
- fix: l1-l2 messaging
- dev : clean contracts and compiled files<|MERGE_RESOLUTION|>--- conflicted
+++ resolved
@@ -2,11 +2,8 @@
 
 ## Next release
 
-<<<<<<< HEAD
 - feat: add devnet via `--devnet` cli argument
-=======
 - code docs: documented how get_storage_at is implemented
->>>>>>> 002a09b9
 - fix: L1 rpc <=> network mismatch
 - feat: rpc versioning
 - feat: bumping Starknet version from v0.13.2 to Starknet v0.13.2.1
