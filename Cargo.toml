[workspace]
resolver = "2"
members = [
  "crates/node",
  "crates/runtime",
  "crates/pallets/starknet",
  "crates/primitives/digest-log",
  "crates/primitives/transactions",
  "crates/primitives/felt",
  "crates/primitives/hashers",
  "crates/primitives/fee",
  "crates/primitives/state",
  "crates/primitives/block",
  "crates/primitives/sequencer-address",
  "crates/primitives/storage",
  "crates/primitives/commitments",
  "crates/primitives/chain-id",
  "crates/client/block-proposer",
  "crates/client/db",
  "crates/client/rpc-core",
  "crates/client/rpc",
  "crates/client/mapping-sync",
  "crates/client/storage",
  "crates/client/transaction-pool",
  "crates/client/deoxys",
  "crates/client/commitment-state-diff",
  "starknet-rpc-test",
]
# All previous except for `starknet-rpc-test`
# We don't want `cargo test` to trigger its tests
default-members = [
  "crates/node",
  "crates/runtime",
  "crates/pallets/starknet",
  "crates/primitives/digest-log",
  "crates/primitives/transactions",
  "crates/primitives/felt",
  "crates/primitives/hashers",
  "crates/primitives/fee",
  "crates/primitives/state",
  "crates/primitives/block",
  "crates/primitives/sequencer-address",
  "crates/primitives/storage",
  "crates/primitives/commitments",
  "crates/primitives/chain-id",
  "crates/client/block-proposer",
  "crates/client/db",
  "crates/client/rpc-core",
  "crates/client/rpc",
  "crates/client/mapping-sync",
  "crates/client/storage",
  "crates/client/transaction-pool",
  "crates/client/commitment-state-diff",
]

[profile.dev]
panic = "abort"

[profile.release]
panic = "unwind"

[profile.production]
inherits = "release"
codegen-units = 1    # Setting this to 1 allows for more optimizations at the cost of slower compile time
lto = true           # Enables Link Time Optimization, enabling more aggressive optimizations across the entire codebase
opt-level = 3        # Optimize for speed regardless of binary size or compile time
rpath = false        # Disables adding rpath to the binary

[profile.dev]
incremental = true

[workspace.package]
authors = ["Abdelhamid Bakhta <@abdelhamidbakhta>"]
edition = "2021"
repository = "https://github.com/keep-starknet-strange/madara/"
version = "0.5.0"

[workspace.dependencies]
# Substrate frame dependencies
frame-executive = { git = "https://github.com/paritytech/substrate", branch = "polkadot-v0.9.43", default-features = false }
frame-support = { git = "https://github.com/paritytech/substrate", branch = "polkadot-v0.9.43", default-features = false }
frame-benchmarking = { git = "https://github.com/paritytech/substrate", branch = "polkadot-v0.9.43", default-features = false }
frame-benchmarking-cli = { git = "https://github.com/paritytech/substrate", branch = "polkadot-v0.9.43", default-features = false }
frame-system = { git = "https://github.com/paritytech/substrate", branch = "polkadot-v0.9.43", default-features = false }
frame-system-benchmarking = { git = "https://github.com/paritytech/substrate", branch = "polkadot-v0.9.43", default-features = false }
frame-system-rpc-runtime-api = { git = "https://github.com/paritytech/substrate", branch = "polkadot-v0.9.43", default-features = false }
frame-try-runtime = { git = "https://github.com/paritytech/substrate", branch = "polkadot-v0.9.43", default-features = false }
substrate-frame-rpc-system = { git = "https://github.com/paritytech/substrate", branch = "polkadot-v0.9.43", default-features = false }

# Substrate primitives dependencies
sp-core = { git = "https://github.com/paritytech/substrate", branch = "polkadot-v0.9.43", default-features = false }
sp-std = { git = "https://github.com/paritytech/substrate", branch = "polkadot-v0.9.43", default-features = false }
sp-io = { git = "https://github.com/paritytech/substrate", branch = "polkadot-v0.9.43", default-features = false }
sp-runtime = { git = "https://github.com/paritytech/substrate", branch = "polkadot-v0.9.43", default-features = false }
sp-consensus-aura = { git = "http://github.com/paritytech/substrate", branch = "polkadot-v0.9.43", default-features = false }
sp-consensus = { git = "https://github.com/paritytech/substrate", branch = "polkadot-v0.9.43", default-features = false }
sp-consensus-grandpa = { git = "https://github.com/paritytech/substrate", branch = "polkadot-v0.9.43", default-features = false }
sp-timestamp = { git = "https://github.com/paritytech/substrate", branch = "polkadot-v0.9.43", default-features = false }
sp-inherents = { git = "https://github.com/paritytech/substrate", branch = "polkadot-v0.9.43", default-features = false }
sp-keyring = { git = "https://github.com/paritytech/substrate", branch = "polkadot-v0.9.43", default-features = false }
sp-api = { git = "https://github.com/paritytech/substrate", branch = "polkadot-v0.9.43", default-features = false }
sp-blockchain = { git = "https://github.com/paritytech/substrate", branch = "polkadot-v0.9.43", default-features = false }
sp-block-builder = { git = "https://github.com/paritytech/substrate", branch = "polkadot-v0.9.43", default-features = false }
sp-offchain = { git = "https://github.com/paritytech/substrate", branch = "polkadot-v0.9.43", default-features = false }
sp-session = { git = "https://github.com/paritytech/substrate", branch = "polkadot-v0.9.43", default-features = false }
sp-transaction-pool = { git = "https://github.com/paritytech/substrate", branch = "polkadot-v0.9.43", default-features = false }
sp-version = { git = "https://github.com/paritytech/substrate", branch = "polkadot-v0.9.43", default-features = false }
sp-database = { git = "https://github.com/paritytech/substrate", branch = "polkadot-v0.9.43", default-features = false }
sp-arithmetic = { git = "https://github.com/paritytech/substrate", branch = "polkadot-v0.9.43", default-features = false }
sp-storage = { git = "https://github.com/paritytech/substrate", branch = "polkadot-v0.9.43", default-features = false }
sp-state-machine = { git = "https://github.com/paritytech/substrate", branch = "polkadot-v0.9.43", default-features = false }
sp-trie = { version = "7.0.0", git = "https://github.com/paritytech/substrate", branch = "polkadot-v0.9.43", default-features = false }
sp-tracing = { git = "https://github.com/paritytech/substrate", branch = "polkadot-v0.9.43" }

# Substrate client dependencies
sc-client-db = { git = "https://github.com/paritytech/substrate", branch = "polkadot-v0.9.43", features = [
  "rocksdb",
] }
sc-network = { git = "https://github.com/paritytech/substrate", branch = "polkadot-v0.9.43" }
sc-network-common = { git = "https://github.com/paritytech/substrate", branch = "polkadot-v0.9.43" }
sc-network-sync = { git = "https://github.com/paritytech/substrate", branch = "polkadot-v0.9.43" }
sc-consensus = { git = "https://github.com/paritytech/substrate", branch = "polkadot-v0.9.43" }
# For integration tests in order to create blocks on demand
sc-consensus-manual-seal = { git = "https://github.com/paritytech/substrate", branch = "polkadot-v0.9.43", default-features = false }
sc-consensus-grandpa = { git = "https://github.com/paritytech/substrate", branch = "polkadot-v0.9.43" }
sc-rpc = { git = "https://github.com/paritytech/substrate", branch = "polkadot-v0.9.43" }
sc-rpc-api = { git = "https://github.com/paritytech/substrate", branch = "polkadot-v0.9.43" }
sc-basic-authorship = { git = "https://github.com/paritytech/substrate", branch = "polkadot-v0.9.43" }
sc-client-api = { git = "https://github.com/paritytech/substrate", branch = "polkadot-v0.9.43" }
sc-cli = { git = "https://github.com/paritytech/substrate", branch = "polkadot-v0.9.43" }
sc-executor = { git = "https://github.com/paritytech/substrate", branch = "polkadot-v0.9.43" }
sc-service = { git = "https://github.com/paritytech/substrate", branch = "polkadot-v0.9.43" }
sc-telemetry = { git = "https://github.com/paritytech/substrate", branch = "polkadot-v0.9.43" }
sc-keystore = { git = "https://github.com/paritytech/substrate", branch = "polkadot-v0.9.43" }
sc-transaction-pool = { git = "https://github.com/paritytech/substrate", branch = "polkadot-v0.9.43" }
sc-transaction-pool-api = { git = "https://github.com/paritytech/substrate", branch = "polkadot-v0.9.43" }
sc-consensus-aura = { git = "https://github.com/paritytech/substrate", branch = "polkadot-v0.9.43" }
sc-block-builder = { git = "https://github.com/paritytech/substrate", branch = "polkadot-v0.9.43" }
sc-proposer-metrics = { git = "https://github.com/paritytech/substrate", branch = "polkadot-v0.9.43" }
sc-utils = { git = "https://github.com/paritytech/substrate", branch = "polkadot-v0.9.43" }
substrate-test-runtime-client = { git = "https://github.com/paritytech/substrate", branch = "polkadot-v0.9.43" }


# Substrate build & tools dependencies
substrate-build-script-utils = { git = "https://github.com/paritytech/substrate", branch = "polkadot-v0.9.43" }
substrate-wasm-builder = { git = "https://github.com/paritytech/substrate", branch = "polkadot-v0.9.43" }
prometheus-endpoint = { package = "substrate-prometheus-endpoint", version = "0.10.0-dev", git = "https://github.com/paritytech/substrate", branch = "polkadot-v0.9.43" }

# Substrate Frame pallet
pallet-aura = { default-features = false, git = "https://github.com/paritytech/substrate", branch = "polkadot-v0.9.43" }
pallet-grandpa = { default-features = false, git = "https://github.com/paritytech/substrate", branch = "polkadot-v0.9.43" }
pallet-timestamp = { default-features = false, git = "https://github.com/paritytech/substrate", branch = "polkadot-v0.9.43" }

# Madara pallets
pallet-starknet = { path = "crates/pallets/starknet", default-features = false }

# Madara primtitives
mp-digest-log = { path = "crates/primitives/digest-log", default-features = false }
mp-block = { path = "crates/primitives/block", default-features = false }
mp-fee = { path = "crates/primitives/fee", default-features = false }
mp-felt = { path = "crates/primitives/felt", default-features = false }
mp-hashers = { path = "crates/primitives/hashers", default-features = false }
mp-sequencer-address = { path = "crates/primitives/sequencer-address", default-features = false }
mp-state = { path = "crates/primitives/state", default-features = false }
mp-storage = { path = "crates/primitives/storage", default-features = false }
mp-transactions = { path = "crates/primitives/transactions", default-features = false }
mp-commitments = { path = "crates/primitives/commitments", default-features = false }
mp-chain-id = { path = "crates/primitives/chain-id", default-features = false }

# Madara client
mc-mapping-sync = { path = "crates/client/mapping-sync" }
mc-db = { path = "crates/client/db" }
mc-storage = { path = "crates/client/storage" }
mc-rpc = { path = "crates/client/rpc" }
mc-rpc-core = { path = "crates/client/rpc-core" }
mc-block-proposer = { path = "crates/client/block-proposer" }
mc-transaction-pool = { path = "crates/client/transaction-pool" }
mc-data-availability = { path = "crates/client/data-availability" }
mc-commitment-state-diff = { path = "crates/client/commitment-state-diff" }

# Madara runtime
madara-runtime = { path = "crates/runtime" }

# Starknet dependencies
# Cairo Virtual Machine
cairo-vm = { git = "https://github.com/keep-starknet-strange/cairo-rs", branch = "no_std-support-21eff70", default-features = false, features = [
  "cairo-1-hints",
  "parity-scale-codec",
] }
starknet-crypto = { version = "0.6.1", default-features = false }
starknet-core = { version = "0.6.0", default-features = false }
<<<<<<< HEAD
starknet-gateway = { version = "0.6.0", default-features = false }
starknet-ff = { version = "0.3.4", default-features = false }
=======
starknet-providers = { version = "0.6.0", default-features = false }
starknet-ff = { version = "0.3.5", default-features = false }
>>>>>>> cd49b152
starknet-signers = { version = "0.4.0" }
starknet-accounts = { version = "0.5.0" }
starknet-contract = { version = "0.5.0" }

blockifier = { git = "https://github.com/keep-starknet-strange/blockifier", branch = "no_std-support-7578442", default-features = false, features = [
  "parity-scale-codec",
] }
starknet_api = { git = "https://github.com/keep-starknet-strange/starknet-api", branch = "no_std-support-dc83f05", features = [
  "testing",
  "parity-scale-codec",
], default-features = false }

# Cairo lang
cairo-lang-starknet = { git = "https://github.com/keep-starknet-strange/cairo.git", branch = "no_std-support-8bbf530" }
cairo-lang-casm-contract-class = { git = "https://github.com/keep-starknet-strange/cairo.git", branch = "no_std-support-8bbf530", default-features = false }
cairo-lang-casm = { git = "https://github.com/keep-starknet-strange/cairo.git", branch = "no_std-support-8bbf530", default-features = false }
cairo-lang-utils = { git = "https://github.com/keep-starknet-strange/cairo.git", branch = "no_std-support-8bbf530", default-features = false }

# Other third party dependencies
anyhow = "1.0.75"
flate2 = "1.0.28"
scale-codec = { package = "parity-scale-codec", version = "3.2.2", default-features = false }
parity-scale-codec = { version = "3.2.2", default-features = false }
scale-info = { version = "2.10.0", default-features = false }
lazy_static = { version = "1.4.0", default-features = false }
log = { version = "0.4.20", default-features = false }
hex = { version = "0.4.3", default-features = false }
safe-mix = { version = "1.0", default-features = false }
jsonrpsee = { version = "0.16.3", default-features = false }
clap = { version = "4.4.7", default-features = false }
futures = { version = "0.3.29", default-features = false }
futures-timer = { version = "3.0.2", default-features = false }
md5 = { version = "0.7.0", default-features = false }
reqwest = { version = "0.11.22", default-features = false }
serde = { version = "1.0.190", default-features = false }
serde_json = { version = "1.0.108", default-features = false }
serde_with = { version = "2.3.3", default-features = false }
bitvec = { version = "1", default-features = false }
thiserror = "1.0.50"
thiserror-no-std = "2.0.2"
derive_more = { version = "0.99.17", default-features = false }
rstest = "0.18.1"
pretty_assertions = "1.4.0"
linked-hash-map = { version = "0.5.6", default-features = false }
parking_lot = "0.12.1"
async-trait = "0.1.74"
indexmap = { git = "https://github.com/bluss/indexmap", rev = "ca5f848e10c31e80aeaad0720d14aa2f6dd6cfb1", default-features = false }
num-traits = "0.2.17"
num-bigint = "0.4.4"
phf = { version = "0.11", default-features = false }

# Deoxys
mc-deoxys = { path = "crates/client/deoxys" }
assert_matches = "1.5.0"
mockito = "0.31.0"
validator = "0.12"
enum-iterator = "1.4.1"
http = "0.2.8"
mockall = "0.11.2"
os_info = "3.6.0"
rand = "0.8.5"
rand_chacha = "0.3.1"
tokio-retry = "0.3"
tracing = "0.1.37"
assert = "0.0.4"
itertools = "0.10.5"
strum_macros = "0.25.2"
tempfile = "3.3.0"
async-stream = "0.3.3"
axum = "0.6.12"
base64 = "0.13.0"
byteorder = "1.4.3"
camelpaste = "0.1.0"
chrono = "0.4.26"
const_format = "0.2.30"
ethers = "2.0.3"
futures-channel = "0.3.21"
futures-util = "0.3.21"
hyper = "0.14"
insta = "1.29.0"
integer-encoding = "3.0.4"
jsonschema = "0.17.0"
libmdbx = "0.3.5"
metrics = "0.21.0"
once_cell = "1.17.1"
paste = "1.0.9"
primitive-types = "0.12.1"
prometheus-parse = "0.2.4"
regex = "1.9.0"
rustc-hex = "2.1.0"
schemars = "0.8.12"
serde_yaml = "0.9.16"
sha3 = "0.10.8"
simple_logger = "4.0.0"
strum = "0.25.0"
tokio-stream = "0.1.8"
tracing-subscriber = "0.3.16"
tower = "0.4"
url = "2.4.1"
hashbrown = "0.14.2"
tokio = "1.33.0"<|MERGE_RESOLUTION|>--- conflicted
+++ resolved
@@ -189,13 +189,8 @@
 ] }
 starknet-crypto = { version = "0.6.1", default-features = false }
 starknet-core = { version = "0.6.0", default-features = false }
-<<<<<<< HEAD
 starknet-gateway = { version = "0.6.0", default-features = false }
 starknet-ff = { version = "0.3.4", default-features = false }
-=======
-starknet-providers = { version = "0.6.0", default-features = false }
-starknet-ff = { version = "0.3.5", default-features = false }
->>>>>>> cd49b152
 starknet-signers = { version = "0.4.0" }
 starknet-accounts = { version = "0.5.0" }
 starknet-contract = { version = "0.5.0" }
